<Project Sdk="Microsoft.NET.Sdk">

    <PropertyGroup>
        <TargetFramework>net6.0</TargetFramework>
        <Company>kavitareader.com</Company>
        <Product>Kavita</Product>
<<<<<<< HEAD
        <AssemblyVersion>0.5.0.0</AssemblyVersion>
=======
        <AssemblyVersion>0.5.1.1</AssemblyVersion>
>>>>>>> d7450497
        <NeutralLanguage>en</NeutralLanguage>
    </PropertyGroup>

    <ItemGroup>
<<<<<<< HEAD
=======
      <PackageReference Include="Flurl.Http" Version="3.2.0" />
>>>>>>> d7450497
      <PackageReference Include="Microsoft.Extensions.Configuration.Abstractions" Version="6.0.0" />
      <PackageReference Include="Microsoft.Extensions.Hosting" Version="6.0.0" />
      <PackageReference Include="SonarAnalyzer.CSharp" Version="8.33.0.40503">
        <PrivateAssets>all</PrivateAssets>
        <IncludeAssets>runtime; build; native; contentfiles; analyzers; buildtransitive</IncludeAssets>
      </PackageReference>
    </ItemGroup>


</Project><|MERGE_RESOLUTION|>--- conflicted
+++ resolved
@@ -4,19 +4,12 @@
         <TargetFramework>net6.0</TargetFramework>
         <Company>kavitareader.com</Company>
         <Product>Kavita</Product>
-<<<<<<< HEAD
-        <AssemblyVersion>0.5.0.0</AssemblyVersion>
-=======
-        <AssemblyVersion>0.5.1.1</AssemblyVersion>
->>>>>>> d7450497
+        <AssemblyVersion>0.5.1.0</AssemblyVersion>
         <NeutralLanguage>en</NeutralLanguage>
     </PropertyGroup>
 
     <ItemGroup>
-<<<<<<< HEAD
-=======
       <PackageReference Include="Flurl.Http" Version="3.2.0" />
->>>>>>> d7450497
       <PackageReference Include="Microsoft.Extensions.Configuration.Abstractions" Version="6.0.0" />
       <PackageReference Include="Microsoft.Extensions.Hosting" Version="6.0.0" />
       <PackageReference Include="SonarAnalyzer.CSharp" Version="8.33.0.40503">
