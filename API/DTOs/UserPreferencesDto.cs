--- conflicted
+++ resolved
@@ -13,10 +13,7 @@
         public int BookReaderFontSize { get; set; }
         public string BookReaderFontFamily { get; set; }
         public bool BookReaderTapToPaginate { get; set; }
-<<<<<<< HEAD
-=======
         public ReadingDirection BookReaderReadingDirection { get; set; }
         public bool SiteDarkMode { get; set; }
->>>>>>> 8211f1ce
     }
 }