﻿using System;
using System.IO;
using System.Linq;
using System.Text.RegularExpressions;
using API.Entities.Enums;
using API.Services;

namespace API.Parser
{
    public static class Parser
    {
<<<<<<< HEAD
        public static readonly string ArchiveFileExtensions = @"\.cbz|\.zip|\.rar|\.cbr|\.tar.gz|\.7zip";
        public static readonly string BookFileExtensions = @"\.epub";
        public static readonly string ImageFileExtensions = @"^(\.png|\.jpeg|\.jpg)";
        public static readonly Regex FontSrcUrlRegex = new Regex("(src:url\\(\"?'?)([a-z0-9/\\._]+)(\"?'?\\))", RegexOptions.IgnoreCase | RegexOptions.Compiled);
=======
        public static readonly string ArchiveFileExtensions = @"\.cbz|\.zip|\.rar|\.cbr|\.tar.gz|\.7zip|\.7z|.cb7";
        public static readonly string BookFileExtensions = @"\.epub";
        public static readonly string ImageFileExtensions = @"^(\.png|\.jpeg|\.jpg)";
        public static readonly Regex FontSrcUrlRegex = new Regex("(src:url\\(\"?'?)([a-z0-9/\\._]+)(\"?'?\\))", RegexOptions.IgnoreCase | RegexOptions.Compiled);
        public static readonly Regex CssImportUrlRegex = new Regex("(@import\\s[\"|'])(?<Filename>[\\w\\d/\\._-]+)([\"|'];?)", RegexOptions.IgnoreCase | RegexOptions.Compiled);
>>>>>>> 8211f1ce

        private static readonly string XmlRegexExtensions = @"\.xml";
        private static readonly Regex ImageRegex = new Regex(ImageFileExtensions, RegexOptions.IgnoreCase | RegexOptions.Compiled);
        private static readonly Regex ArchiveFileRegex = new Regex(ArchiveFileExtensions, RegexOptions.IgnoreCase | RegexOptions.Compiled);
        private static readonly Regex XmlRegex = new Regex(XmlRegexExtensions, RegexOptions.IgnoreCase | RegexOptions.Compiled);
        private static readonly Regex BookFileRegex = new Regex(BookFileExtensions, RegexOptions.IgnoreCase | RegexOptions.Compiled);
        private static readonly Regex CoverImageRegex = new Regex(@"(?<![[a-z]\d])(?:!?)(cover|folder)(?![\w\d])", RegexOptions.IgnoreCase | RegexOptions.Compiled);
        

        private static readonly Regex[] MangaVolumeRegex = new[]
        {
            // Dance in the Vampire Bund v16-17
            new Regex(
                @"(?<Series>.*)(\b|_)v(?<Volume>\d+-?\d+)( |_)",
                RegexOptions.IgnoreCase | RegexOptions.Compiled),
            // NEEDLESS_Vol.4_-Simeon_6_v2[SugoiSugoi].rar
            new Regex(
                @"(?<Series>.*)(\b|_)(?!\[)(vol\.?)(?<Volume>\d+(-\d+)?)(?!\])",
                RegexOptions.IgnoreCase | RegexOptions.Compiled),
            // Historys Strongest Disciple Kenichi_v11_c90-98.zip or Dance in the Vampire Bund v16-17
            new Regex(
                @"(?<Series>.*)(\b|_)(?!\[)v(?<Volume>\d+(-\d+)?)(?!\])",
                RegexOptions.IgnoreCase | RegexOptions.Compiled),
            // Kodomo no Jikan vol. 10
            new Regex(
                @"(?<Series>.*)(\b|_)(vol\.? ?)(?<Volume>\d+(-\d+)?)",
                RegexOptions.IgnoreCase | RegexOptions.Compiled),
            // Killing Bites Vol. 0001 Ch. 0001 - Galactica Scanlations (gb)
            new Regex(
                @"(vol\.? ?)(?<Volume>\d+)",
                RegexOptions.IgnoreCase | RegexOptions.Compiled),
            // Tonikaku Cawaii [Volume 11].cbz
            new Regex(
                @"(volume )(?<Volume>\d+)",
                RegexOptions.IgnoreCase | RegexOptions.Compiled),
            // Tower Of God S01 014 (CBT) (digital).cbz
            new Regex(   
                @"(?<Series>.*)(\b|_|)(S(?<Volume>\d+))",
                RegexOptions.IgnoreCase | RegexOptions.Compiled),
<<<<<<< HEAD
            // Umineko no Naku Koro ni - Episode 3 - Banquet of the Golden Witch #02.cbz
            new Regex(   
                @"(?<Series>.*)( |_|-)(?:Episode)(?: |_)(?<Volume>\d+(-\d+)?)",
                RegexOptions.IgnoreCase | RegexOptions.Compiled),
            
=======
>>>>>>> 8211f1ce
        };

        private static readonly Regex[] MangaSeriesRegex = new[]
        {
            // [SugoiSugoi]_NEEDLESS_Vol.2_-_Disk_The_Informant_5_[ENG].rar
            new Regex(
                @"^(?<Series>.*)( |_)Vol\.?\d+",
                RegexOptions.IgnoreCase | RegexOptions.Compiled),
            // Ichiban_Ushiro_no_Daimaou_v04_ch34_[VISCANS].zip, VanDread-v01-c01.zip
            new Regex(
            @"(?<Series>.*)(\b|_)v(?<Volume>\d+-?\d*)( |_|-)",
            RegexOptions.IgnoreCase | RegexOptions.Compiled),
            // Gokukoku no Brynhildr - c001-008 (v01) [TrinityBAKumA], Black Bullet - v4 c17 [batoto]
            new Regex(
                @"(?<Series>.*)( - )(?:v|vo|c)\d",
                RegexOptions.IgnoreCase | RegexOptions.Compiled),
            // [dmntsf.net] One Piece - Digital Colored Comics Vol. 20 Ch. 177 - 30 Million vs 81 Million.cbz
            new Regex(
                @"(?<Series>.*) (\b|_|-)(vol)\.?",
                RegexOptions.IgnoreCase | RegexOptions.Compiled),

            // Kedouin Makoto - Corpse Party Musume, Chapter 19 [Dametrans].zip
            new Regex(
                @"(?<Series>.*)(?:, Chapter )(?<Chapter>\d+)",
                RegexOptions.IgnoreCase | RegexOptions.Compiled),
            //Knights of Sidonia c000 (S2 LE BD Omake - BLAME!) [Habanero Scans]
            new Regex(
                @"(?<Series>.*)(\bc\d+\b)",
                RegexOptions.IgnoreCase | RegexOptions.Compiled),
            //Tonikaku Cawaii [Volume 11], Darling in the FranXX - Volume 01.cbz
            new Regex(
<<<<<<< HEAD
                @"(?<Series>.*)(?: _|-|\[|\() ?v",
                RegexOptions.IgnoreCase | RegexOptions.Compiled),
            // Momo The Blood Taker - Chapter 027 Violent Emotion.cbz
            new Regex(
                @"(?<Series>.*) (\b|_|-)(?:chapter)",
=======
                @"(?<Series>.*)(?: _|-|\[|\()\s?vol(ume)?",
                RegexOptions.IgnoreCase | RegexOptions.Compiled),
            // Momo The Blood Taker - Chapter 027 Violent Emotion.cbz
            new Regex(
                @"(?<Series>.*)(\b|_|-|\s)(?:chapter)(\b|_|-|\s)\d",
>>>>>>> 8211f1ce
                RegexOptions.IgnoreCase | RegexOptions.Compiled),
            // Historys Strongest Disciple Kenichi_v11_c90-98.zip, Killing Bites Vol. 0001 Ch. 0001 - Galactica Scanlations (gb)
            new Regex(
                @"(?<Series>.*) (\b|_|-)v",
                RegexOptions.IgnoreCase | RegexOptions.Compiled),
            //Ichinensei_ni_Nacchattara_v01_ch01_[Taruby]_v1.1.zip must be before [Suihei Kiki]_Kasumi_Otoko_no_Ko_[Taruby]_v1.1.zip
            // due to duplicate version identifiers in file.
            new Regex(
                @"(?<Series>.*)(v|s)\d+(-\d+)?(_|\s)",
                RegexOptions.IgnoreCase | RegexOptions.Compiled),
            //[Suihei Kiki]_Kasumi_Otoko_no_Ko_[Taruby]_v1.1.zip
            new Regex(
                @"(?<Series>.*)(v|s)\d+(-\d+)?",
                RegexOptions.IgnoreCase | RegexOptions.Compiled),
            // Hinowa ga CRUSH! 018 (2019) (Digital) (LuCaZ).cbz
            new Regex(
                @"(?<Series>.*) (?<Chapter>\d+) (?:\(\d{4}\)) ", 
                RegexOptions.IgnoreCase | RegexOptions.Compiled),
            // Goblin Slayer - Brand New Day 006.5 (2019) (Digital) (danke-Empire)
            new Regex(
                @"(?<Series>.*) (?<Chapter>\d+(?:.\d+|-\d+)?) \(\d{4}\)",
                RegexOptions.IgnoreCase | RegexOptions.Compiled),
            // Noblesse - Episode 429 (74 Pages).7z
            new Regex(
                @"(?<Series>.*)(\s|_)(?:Episode|Ep\.?)(\s|_)(?<Chapter>\d+(?:.\d+|-\d+)?)",
                RegexOptions.IgnoreCase | RegexOptions.Compiled),
            // Akame ga KILL! ZERO (2016-2019) (Digital) (LuCaZ)
            new Regex(
                @"(?<Series>.*)\(\d",
                RegexOptions.IgnoreCase | RegexOptions.Compiled),
            // Tonikaku Kawaii (Ch 59-67) (Ongoing)
            new Regex(
                @"(?<Series>.*)(\s|_)\((c\s|ch\s|chapter\s)",
                RegexOptions.IgnoreCase | RegexOptions.Compiled),
            // Black Bullet (This is very loose, keep towards bottom)
            new Regex(
                @"(?<Series>.*)(_)(v|vo|c|volume)( |_)\d+",
                RegexOptions.IgnoreCase | RegexOptions.Compiled),
            // [Hidoi]_Amaenaideyo_MS_vol01_chp02.rar
            new Regex(
                @"(?<Series>.*)( |_)(vol\d+)?( |_)(?:Chp\.? ?\d+)",
                RegexOptions.IgnoreCase | RegexOptions.Compiled),
            // Mahoutsukai to Deshi no Futekisetsu na Kankei Chp. 1
<<<<<<< HEAD
            new Regex(
                @"(?<Series>.*)( |_)(?:Chp.? ?\d+)",
                RegexOptions.IgnoreCase | RegexOptions.Compiled),
            // Corpse Party -The Anthology- Sachikos game of love Hysteric Birthday 2U Chapter 01
            new Regex(
=======
            new Regex(
                @"(?<Series>.*)( |_)(?:Chp.? ?\d+)",
                RegexOptions.IgnoreCase | RegexOptions.Compiled),
            // Corpse Party -The Anthology- Sachikos game of love Hysteric Birthday 2U Chapter 01
            new Regex(
>>>>>>> 8211f1ce
                @"^(?!Vol)(?<Series>.*)( |_)Chapter( |_)(\d+)",
                RegexOptions.IgnoreCase | RegexOptions.Compiled),
           
            // Fullmetal Alchemist chapters 101-108.cbz
            new Regex(
                @"^(?!vol)(?<Series>.*)( |_)(chapters( |_)?)\d+-?\d*",
                RegexOptions.IgnoreCase | RegexOptions.Compiled),
            // Umineko no Naku Koro ni - Episode 1 - Legend of the Golden Witch #1
            new Regex(
                @"^(?!Vol\.?)(?<Series>.*)( |_|-)(?<!-)(episode ?)\d+-?\d*",
                RegexOptions.IgnoreCase | RegexOptions.Compiled),
<<<<<<< HEAD
            // Baketeriya ch01-05.zip, Akiiro Bousou Biyori - 01.jpg, Beelzebub_172_RHS.zip, Cynthia the Mission 29.rar
            new Regex(
                @"^(?!Vol\.?)(?<Series>.*)( |_|-)(?<!-)(ch)?\d+-?\d*",
                RegexOptions.IgnoreCase | RegexOptions.Compiled),
=======
            
>>>>>>> 8211f1ce
            // Baketeriya ch01-05.zip
            new Regex(
                @"^(?!Vol)(?<Series>.*)ch\d+-?\d?",
                RegexOptions.IgnoreCase | RegexOptions.Compiled),
            // Magi - Ch.252-005.cbz
            new Regex(
                @"(?<Series>.*)( ?- ?)Ch\.\d+-?\d*", 
                RegexOptions.IgnoreCase | RegexOptions.Compiled),
            // [BAA]_Darker_than_Black_Omake-1.zip 
            new Regex(
                @"^(?!Vol)(?<Series>.*)(-)\d+-?\d*", // This catches a lot of stuff ^(?!Vol)(?<Series>.*)( |_)(\d+)
<<<<<<< HEAD
=======
                RegexOptions.IgnoreCase | RegexOptions.Compiled),
            // Kodoja #001 (March 2016)
            new Regex(
                @"(?<Series>.*)(\s|_|-)#",
                RegexOptions.IgnoreCase | RegexOptions.Compiled),
            // Baketeriya ch01-05.zip, Akiiro Bousou Biyori - 01.jpg, Beelzebub_172_RHS.zip, Cynthia the Mission 29.rar
            new Regex(
                @"^(?!Vol\.?)(?<Series>.*)( |_|-)(?<!-)(ch)?\d+-?\d*",
>>>>>>> 8211f1ce
                RegexOptions.IgnoreCase | RegexOptions.Compiled),
            // [BAA]_Darker_than_Black_c1 (This is very greedy, make sure it's close to last)
            new Regex(
                @"^(?!Vol)(?<Series>.*)( |_|-)(ch?)\d+",
                RegexOptions.IgnoreCase | RegexOptions.Compiled),
        };
        
        private static readonly Regex[] ComicSeriesRegex = new[]
        {
            // Invincible Vol 01 Family matters (2005) (Digital)
            new Regex(
                @"(?<Series>.*)(\b|_)(vol\.?)( |_)(?<Volume>\d+(-\d+)?)",
                RegexOptions.IgnoreCase | RegexOptions.Compiled),
            // 04 - Asterix the Gladiator (1964) (Digital-Empire) (WebP by Doc MaKS)
            new Regex(
            @"^(?<Volume>\d+) (- |_)?(?<Series>.*(\d{4})?)( |_)(\(|\d+)",
            RegexOptions.IgnoreCase | RegexOptions.Compiled),
            // 01 Spider-Man & Wolverine 01.cbr
            new Regex(
            @"^(?<Volume>\d+) (?:- )?(?<Series>.*) (\d+)?",
            RegexOptions.IgnoreCase | RegexOptions.Compiled),
            // Batman & Wildcat (1 of 3)
            new Regex(
            @"(?<Series>.*(\d{4})?)( |_)(?:\((?<Volume>\d+) of \d+)",
            RegexOptions.IgnoreCase | RegexOptions.Compiled),
            // Teen Titans v1 001 (1966-02) (digital) (OkC.O.M.P.U.T.O.-Novus)
            new Regex(
                @"^(?<Series>.*)(?: |_)v\d+",
                RegexOptions.IgnoreCase | RegexOptions.Compiled),
            // Batman & Catwoman - Trail of the Gun 01, Batman & Grendel (1996) 01 - Devil's Bones, Teen Titans v1 001 (1966-02) (digital) (OkC.O.M.P.U.T.O.-Novus)
            new Regex(
                @"^(?<Series>.*)(?: \d+)",
                RegexOptions.IgnoreCase | RegexOptions.Compiled),
            // Batman & Robin the Teen Wonder #0
            new Regex(
                @"^(?<Series>.*)(?: |_)#\d+",
                RegexOptions.IgnoreCase | RegexOptions.Compiled),
            // Scott Pilgrim 02 - Scott Pilgrim vs. The World (2005)
            new Regex(
                @"^(?<Series>.*)(?: |_)(?<Volume>\d+)",
                RegexOptions.IgnoreCase | RegexOptions.Compiled),
            // The First Asterix Frieze (WebP by Doc MaKS)
            new Regex(
                @"^(?<Series>.*)(?: |_)(?!\(\d{4}|\d{4}-\d{2}\))\(",
                RegexOptions.IgnoreCase | RegexOptions.Compiled),
            // MUST BE LAST: Batman & Daredevil - King of New York
            new Regex(
                @"^(?<Series>.*)",
                RegexOptions.IgnoreCase | RegexOptions.Compiled),
        };
        
        private static readonly Regex[] ComicVolumeRegex = new[]
        {
            // 04 - Asterix the Gladiator (1964) (Digital-Empire) (WebP by Doc MaKS)
            new Regex(
                @"^(?<Volume>\d+) (- |_)?(?<Series>.*(\d{4})?)( |_)(\(|\d+)",
                RegexOptions.IgnoreCase | RegexOptions.Compiled),
            // 01 Spider-Man & Wolverine 01.cbr
            new Regex(
                @"^(?<Volume>\d+) (?:- )?(?<Series>.*) (\d+)?",
                RegexOptions.IgnoreCase | RegexOptions.Compiled),
            // Batman & Wildcat (1 of 3)
            new Regex(
                @"(?<Series>.*(\d{4})?)( |_)(?:\((?<Chapter>\d+) of \d+)",
                RegexOptions.IgnoreCase | RegexOptions.Compiled),
            // Teen Titans v1 001 (1966-02) (digital) (OkC.O.M.P.U.T.O.-Novus)
            new Regex(
                @"^(?<Series>.*)(?: |_)v(?<Volume>\d+)",
                RegexOptions.IgnoreCase | RegexOptions.Compiled),
            // Scott Pilgrim 02 - Scott Pilgrim vs. The World (2005)
            new Regex(
                @"^(?<Series>.*)(?: |_)(?<!of )(?<Volume>\d+)",
                RegexOptions.IgnoreCase | RegexOptions.Compiled),
            // Batman & Catwoman - Trail of the Gun 01, Batman & Grendel (1996) 01 - Devil's Bones, Teen Titans v1 001 (1966-02) (digital) (OkC.O.M.P.U.T.O.-Novus)
            new Regex(
                @"^(?<Series>.*)(?<!of)(?: (?<Volume>\d+))",
                RegexOptions.IgnoreCase | RegexOptions.Compiled),
            // Batman & Robin the Teen Wonder #0
            new Regex(
                @"^(?<Series>.*)(?: |_)#(?<Volume>\d+)",
                RegexOptions.IgnoreCase | RegexOptions.Compiled),
        };
        
        private static readonly Regex[] ComicChapterRegex = new[]
        {
            // // 04 - Asterix the Gladiator (1964) (Digital-Empire) (WebP by Doc MaKS)
            // new Regex(
            //     @"^(?<Volume>\d+) (- |_)?(?<Series>.*(\d{4})?)( |_)(\(|\d+)",
            //     RegexOptions.IgnoreCase | RegexOptions.Compiled),
            // // 01 Spider-Man & Wolverine 01.cbr
            // new Regex(
            //     @"^(?<Volume>\d+) (?:- )?(?<Series>.*) (\d+)?", // NOTE: WHy is this here without a capture group
            //     RegexOptions.IgnoreCase | RegexOptions.Compiled),
            // Batman & Wildcat (1 of 3)
            new Regex(
                @"(?<Series>.*(\d{4})?)( |_)(?:\((?<Chapter>\d+) of \d+)",
                RegexOptions.IgnoreCase | RegexOptions.Compiled),
            // Teen Titans v1 001 (1966-02) (digital) (OkC.O.M.P.U.T.O.-Novus)
            new Regex(
                @"^(?<Series>.*)(?: |_)v(?<Volume>\d+)(?: |_)(c? ?)(?<Chapter>(\d+(\.\d)?)-?(\d+(\.\d)?)?)(c? ?)",
                RegexOptions.IgnoreCase | RegexOptions.Compiled),
            // Batman & Catwoman - Trail of the Gun 01, Batman & Grendel (1996) 01 - Devil's Bones, Teen Titans v1 001 (1966-02) (digital) (OkC.O.M.P.U.T.O.-Novus)
            new Regex(
                @"^(?<Series>.*)(?: (?<Volume>\d+))",
                RegexOptions.IgnoreCase | RegexOptions.Compiled),
            // Batman & Robin the Teen Wonder #0
            new Regex(
                @"^(?<Series>.*)(?: |_)#(?<Volume>\d+)",
                RegexOptions.IgnoreCase | RegexOptions.Compiled),
            // Invincible 070.5 - Invincible Returns 1 (2010) (digital) (Minutemen-InnerDemons).cbr
            new Regex(
                @"^(?<Series>.*)(?: |_)(c? ?)(?<Chapter>(\d+(\.\d)?)-?(\d+(\.\d)?)?)(c? ?)-",
                RegexOptions.IgnoreCase | RegexOptions.Compiled),
        };

        private static readonly Regex[] ReleaseGroupRegex = new[]
        {
            // [TrinityBAKumA Finella&anon], [BAA]_, [SlowManga&OverloadScans], [batoto]
            new Regex(@"(?:\[(?<subgroup>(?!\s).+?(?<!\s))\](?:_|-|\s|\.)?)",
                RegexOptions.IgnoreCase | RegexOptions.Compiled),
            // (Shadowcat-Empire), 
            // new Regex(@"(?:\[(?<subgroup>(?!\s).+?(?<!\s))\](?:_|-|\s|\.)?)",
            //     RegexOptions.IgnoreCase | RegexOptions.Compiled),
        };

        private static readonly Regex[] MangaChapterRegex = new[]
        {
            // Historys Strongest Disciple Kenichi_v11_c90-98.zip, ...c90.5-100.5
            new Regex(
<<<<<<< HEAD
                @"(c|ch)(\.? ?)(?<Chapter>(\d+(\.\d)?)-?(\d+(\.\d)?)?)",
=======
                @"(\b|_)(c|ch)(\.?\s?)(?<Chapter>(\d+(\.\d)?)-?(\d+(\.\d)?)?)",
>>>>>>> 8211f1ce
                RegexOptions.IgnoreCase | RegexOptions.Compiled),
            // [Suihei Kiki]_Kasumi_Otoko_no_Ko_[Taruby]_v1.1.zip
            new Regex(
                @"v\d+\.(?<Chapter>\d+(?:.\d+|-\d+)?)",
                RegexOptions.IgnoreCase | RegexOptions.Compiled),
            // Umineko no Naku Koro ni - Episode 3 - Banquet of the Golden Witch #02.cbz (Rare case, if causes issue remove)
            new Regex(   
                @"^(?<Series>.*)(?: |_)#(?<Chapter>\d+)",
                RegexOptions.IgnoreCase | RegexOptions.Compiled),
<<<<<<< HEAD
            
=======
            // Green Worldz - Chapter 027
            new Regex(
                @"^(?!Vol)(?<Series>.*)\s?(?<!vol\. )\sChapter\s(?<Chapter>\d+(?:.\d+|-\d+)?)",
                RegexOptions.IgnoreCase | RegexOptions.Compiled),
>>>>>>> 8211f1ce
            // Hinowa ga CRUSH! 018 (2019) (Digital) (LuCaZ).cbz, Hinowa ga CRUSH! 018.5 (2019) (Digital) (LuCaZ).cbz 
            new Regex(
                @"^(?!Vol)(?<Series>.*) (?<!vol\. )(?<Chapter>\d+(?:.\d+|-\d+)?)(?: \(\d{4}\))?(\b|_|-)", 
                RegexOptions.IgnoreCase | RegexOptions.Compiled),
            // Tower Of God S01 014 (CBT) (digital).cbz
            new Regex(
                @"(?<Series>.*) S(?<Volume>\d+) (?<Chapter>\d+(?:.\d+|-\d+)?)", 
                RegexOptions.IgnoreCase | RegexOptions.Compiled),
            // Beelzebub_01_[Noodles].zip, Beelzebub_153b_RHS.zip
            new Regex(
                @"^((?!v|vo|vol|Volume).)*( |_)(?<Chapter>\.?\d+(?:.\d+|-\d+)?)(?<ChapterPart>b)?( |_|\[|\()", 
                RegexOptions.IgnoreCase | RegexOptions.Compiled),
            // Yumekui-Merry_DKThias_Chapter21.zip
            new Regex(
                @"Chapter(?<Chapter>\d+(-\d+)?)", //(?:.\d+|-\d+)?
                RegexOptions.IgnoreCase | RegexOptions.Compiled),
            // [Hidoi]_Amaenaideyo_MS_vol01_chp02.rar
            new Regex(
                @"(?<Series>.*)( |_)(vol\d+)?( |_)Chp\.? ?(?<Chapter>\d+)",
                RegexOptions.IgnoreCase | RegexOptions.Compiled),

        };
        private static readonly Regex[] MangaEditionRegex = {
            // Tenjo Tenge {Full Contact Edition} v01 (2011) (Digital) (ASTC).cbz
            new Regex(
                @"(?<Edition>({|\(|\[).* Edition(}|\)|\]))", 
                RegexOptions.IgnoreCase | RegexOptions.Compiled),
            // Tenjo Tenge {Full Contact Edition} v01 (2011) (Digital) (ASTC).cbz
            new Regex(
                @"(\b|_)(?<Edition>Omnibus(( |_)?Edition)?)(\b|_)?",
                RegexOptions.IgnoreCase | RegexOptions.Compiled),
            // To Love Ru v01 Uncensored (Ch.001-007)
<<<<<<< HEAD
            new Regex(
                @"(\b|_)(?<Edition>Uncensored)(\b|_)",
                RegexOptions.IgnoreCase | RegexOptions.Compiled),
            // AKIRA - c003 (v01) [Full Color] [Darkhorse].cbz
            new Regex(
=======
            new Regex(
                @"(\b|_)(?<Edition>Uncensored)(\b|_)",
                RegexOptions.IgnoreCase | RegexOptions.Compiled),
            // AKIRA - c003 (v01) [Full Color] [Darkhorse].cbz
            new Regex(
>>>>>>> 8211f1ce
                @"(\b|_)(?<Edition>Full(?: |_)Color)(\b|_)?",
                RegexOptions.IgnoreCase | RegexOptions.Compiled),
        };

        private static readonly Regex[] CleanupRegex =
        {
            // (), {}, []
            new Regex(
                @"(?<Cleanup>(\{\}|\[\]|\(\)))",
                RegexOptions.IgnoreCase | RegexOptions.Compiled),
            // (Complete)
            new Regex(
                @"(?<Cleanup>(\{Complete\}|\[Complete\]|\(Complete\)))",
                RegexOptions.IgnoreCase | RegexOptions.Compiled),
            // Anything in parenthesis
            new Regex(
                @"\(.*\)",
                RegexOptions.IgnoreCase | RegexOptions.Compiled),
        };

        private static readonly Regex[] MangaSpecialRegex =
        {
            // All Keywords, does not account for checking if contains volume/chapter identification. Parser.Parse() will handle.
            new Regex(
<<<<<<< HEAD
                @"(?<Special>Specials?|OneShot|One\-Shot|Omake|Extra( Chapter)?|Art Collection|Side( |_)Stories)",
=======
                @"(?<Special>Specials?|OneShot|One\-Shot|Omake|Extra( Chapter)?|Art Collection|Side( |_)Stories|(?<!The\s)Anthology|Bonus)",
>>>>>>> 8211f1ce
                RegexOptions.IgnoreCase | RegexOptions.Compiled),
        };


        /// <summary>
        /// Parses information out of a file path. Will fallback to using directory name if Series couldn't be parsed
        /// from filename.
        /// </summary>
        /// <param name="filePath"></param>
        /// <param name="rootPath">Root folder</param>
        /// <param name="type">Defaults to Manga. Allows different Regex to be used for parsing.</param>
        /// <returns><see cref="ParserInfo"/> or null if Series was empty</returns>
        public static ParserInfo Parse(string filePath, string rootPath, LibraryType type = LibraryType.Manga)
        {
            var fileName = Path.GetFileName(filePath);
            ParserInfo ret;

            if (type == LibraryType.Book)
            {
                ret = new ParserInfo()
                {
                    Chapters = ParseChapter(fileName) ?? ParseComicChapter(fileName),
                    Series = ParseSeries(fileName) ?? ParseComicSeries(fileName),
                    Volumes = ParseVolume(fileName) ?? ParseComicVolume(fileName),
                    Filename = fileName,
                    Format = ParseFormat(filePath),
                    FullFilePath = filePath
                };
            }
            else
            {
                ret = new ParserInfo()
                {
                    Chapters = type == LibraryType.Manga ? ParseChapter(fileName) : ParseComicChapter(fileName),
                    Series = type == LibraryType.Manga ? ParseSeries(fileName) : ParseComicSeries(fileName),
                    Volumes = type == LibraryType.Manga ? ParseVolume(fileName) : ParseComicVolume(fileName),
                    Filename = fileName,
                    Format = ParseFormat(filePath),
                    Title = Path.GetFileNameWithoutExtension(fileName),
                    FullFilePath = filePath
                };
            }

            if (ret.Series == string.Empty)
            {
                // Try to parse information out of each folder all the way to rootPath
                var fallbackFolders = DirectoryService.GetFoldersTillRoot(rootPath, Path.GetDirectoryName(filePath)).ToList();
                for (var i = 0; i < fallbackFolders.Count; i++)
                {
                    var folder = fallbackFolders[i];
                    if (!string.IsNullOrEmpty(ParseMangaSpecial(folder))) continue;
                    if (ParseVolume(folder) != "0" || ParseChapter(folder) != "0") continue;

                    var series = ParseSeries(folder);
                    
                    if ((string.IsNullOrEmpty(series) && i == fallbackFolders.Count - 1))
                    {
                        ret.Series = CleanTitle(folder);
                        break;
                    }

                    if (!string.IsNullOrEmpty(series))
                    {
                        ret.Series = series;
                        break;
                    }
                }
                
            }

            var edition = ParseEdition(fileName);
            if (!string.IsNullOrEmpty(edition))
            {
                ret.Series = CleanTitle(ret.Series.Replace(edition, ""));
                ret.Edition = edition;
            }

            var isSpecial = ParseMangaSpecial(fileName);
            // We must ensure that we can only parse a special out. As some files will have v20 c171-180+Omake and that 
            // could cause a problem as Omake is a special term, but there is valid volume/chapter information.
            if (ret.Chapters == "0" && ret.Volumes == "0" && !string.IsNullOrEmpty(isSpecial))
            {
                ret.IsSpecial = true;
            }
            
            

            return ret.Series == string.Empty ? null : ret;
        }

        public static MangaFormat ParseFormat(string filePath)
        {
            if (IsArchive(filePath)) return MangaFormat.Archive;
            if (IsImage(filePath)) return MangaFormat.Image;
            if (IsBook(filePath)) return MangaFormat.Book;
            return MangaFormat.Unknown;
        }

        public static string ParseEdition(string filePath)
        {
            foreach (var regex in MangaEditionRegex)
            {
                var matches = regex.Matches(filePath);
                foreach (Match match in matches)
                {
                    if (match.Groups["Edition"].Success && match.Groups["Edition"].Value != string.Empty)
                    {
                        var edition = match.Groups["Edition"].Value.Replace("{", "").Replace("}", "")
                            .Replace("[", "").Replace("]", "").Replace("(", "").Replace(")", "");
                        
                        return edition;
                    }
                }
            }
            
            return string.Empty;
        }
        
        public static string ParseMangaSpecial(string filePath)
        {
            foreach (var regex in MangaSpecialRegex)
            {
                var matches = regex.Matches(filePath);
                foreach (Match match in matches)
                {
                    if (match.Groups["Special"].Success && match.Groups["Special"].Value != string.Empty)
                    {
                        return match.Groups["Special"].Value;
                    }
                }
            }
            
            return string.Empty;
        }
        
        public static string ParseSeries(string filename)
        {
            foreach (var regex in MangaSeriesRegex)
            {
                var matches = regex.Matches(filename);
                foreach (Match match in matches)
                {
                    if (match.Groups["Series"].Success && match.Groups["Series"].Value != string.Empty)
                    {
                        return CleanTitle(match.Groups["Series"].Value);
                    }
                }
            }
            
            return string.Empty;
        }
        public static string ParseComicSeries(string filename)
        {
            foreach (var regex in ComicSeriesRegex)
            {
                var matches = regex.Matches(filename);
                foreach (Match match in matches)
                {
                    if (match.Groups["Series"].Success && match.Groups["Series"].Value != string.Empty)
                    {
                        return CleanTitle(match.Groups["Series"].Value);
                    }
                }
            }
            
            return string.Empty;
        }

        public static string ParseVolume(string filename)
        {
            foreach (var regex in MangaVolumeRegex)
            {
                var matches = regex.Matches(filename);
                foreach (Match match in matches)
                {
                    if (!match.Groups["Volume"].Success || match.Groups["Volume"] == Match.Empty) continue;
                    
                    var value = match.Groups["Volume"].Value;
                    if (!value.Contains("-")) return RemoveLeadingZeroes(match.Groups["Volume"].Value);
                    var tokens = value.Split("-");
                    var from = RemoveLeadingZeroes(tokens[0]);
                    var to = RemoveLeadingZeroes(tokens[1]);
                    return $"{@from}-{to}";

                }
            }
            
            return "0";
        }

        public static string ParseComicVolume(string filename)
        {
            foreach (var regex in ComicVolumeRegex)
            {
                var matches = regex.Matches(filename);
                foreach (Match match in matches)
                {
                    if (!match.Groups["Volume"].Success || match.Groups["Volume"] == Match.Empty) continue;
                    
                    var value = match.Groups["Volume"].Value;
                    if (!value.Contains("-")) return RemoveLeadingZeroes(match.Groups["Volume"].Value);
                    var tokens = value.Split("-");
                    var from = RemoveLeadingZeroes(tokens[0]);
                    var to = RemoveLeadingZeroes(tokens[1]);
                    return $"{@from}-{to}";

                }
            }
            
            return "0";
        }

        public static string ParseChapter(string filename)
        {
            foreach (var regex in MangaChapterRegex)
            {
                var matches = regex.Matches(filename);
                foreach (Match match in matches)
                {
                    if (!match.Groups["Chapter"].Success || match.Groups["Chapter"] == Match.Empty) continue;
                    
                    var value = match.Groups["Chapter"].Value;
                    var hasChapterPart = match.Groups["ChapterPart"].Success;

                    if (!value.Contains("-"))
                    {
                        return RemoveLeadingZeroes(hasChapterPart ? AddChapterPart(value) : value);
                    }
                    
                    var tokens = value.Split("-");
                    var from = RemoveLeadingZeroes(tokens[0]);
                    var to = RemoveLeadingZeroes(hasChapterPart ? AddChapterPart(tokens[1]) : tokens[1]);
                    return $"{@from}-{to}";

                }
            }

            return "0";
        }

        private static string AddChapterPart(string value)
        {
            if (value.Contains("."))
            {
                return value;
            }

            return $"{value}.5";
        }
        
        public static string ParseComicChapter(string filename)
        {
            foreach (var regex in ComicChapterRegex)
            {
                var matches = regex.Matches(filename);
                foreach (Match match in matches)
                {
                    if (match.Groups["Chapter"].Success && match.Groups["Chapter"] != Match.Empty)
                    {
                        var value = match.Groups["Chapter"].Value;

                        if (value.Contains("-"))
                        {
                            var tokens = value.Split("-");
                            var from = RemoveLeadingZeroes(tokens[0]);
                            var to = RemoveLeadingZeroes(tokens[1]);
                            return $"{from}-{to}";
                        }

                        return RemoveLeadingZeroes(match.Groups["Chapter"].Value);
                    }

                }
            }

            return "0";
        }

        private static string RemoveEditionTagHolders(string title)
        {
            foreach (var regex in CleanupRegex)
            {
                var matches = regex.Matches(title);
                foreach (Match match in matches)
                {
                    if (match.Success)
                    {
                        title = title.Replace(match.Value, "").Trim();
                    }
                }
            }
            
            foreach (var regex in MangaEditionRegex)
            {
                var matches = regex.Matches(title);
                foreach (Match match in matches)
                {
                    if (match.Success)
                    {
                        title = title.Replace(match.Value, "").Trim();
                    }
                }
            }

            return title;
        }
        
        private static string RemoveSpecialTags(string title)
        {
            foreach (var regex in MangaSpecialRegex)
            {
                var matches = regex.Matches(title);
                foreach (Match match in matches)
                {
                    if (match.Success)
                    {
                        title = title.Replace(match.Value, "").Trim();
                    }
                }
            }

            return title;
        }
        
        
        
        /// <summary>
        /// Translates _ -> spaces, trims front and back of string, removes release groups
        /// </summary>
        /// <param name="title"></param>
        /// <returns></returns>
        public static string CleanTitle(string title)
        {
            title = RemoveReleaseGroup(title);

            title = RemoveEditionTagHolders(title);

            title = RemoveSpecialTags(title);

            title = title.Replace("_", " ").Trim();
            if (title.EndsWith("-"))
            {
                title = title.Substring(0, title.Length - 1);
            }

            return title.Trim();
        }

        private static string RemoveReleaseGroup(string title)
        {
            foreach (var regex in ReleaseGroupRegex)
            {
                var matches = regex.Matches(title);
                foreach (Match match in matches)
                {
                    if (match.Success)
                    {
                        title = title.Replace(match.Value, "");
                    }
                }
            }

            return title;
        }


        /// <summary>
        /// Pads the start of a number string with 0's so ordering works fine if there are over 100 items.
        /// Handles ranges (ie 4-8) -> (004-008).
        /// </summary>
        /// <param name="number"></param>
        /// <returns>A zero padded number</returns>
        public static string PadZeros(string number)
        {
            if (number.Contains("-"))
            {
                var tokens = number.Split("-");
                return $"{PerformPadding(tokens[0])}-{PerformPadding(tokens[1])}";
            }

            return PerformPadding(number);
        }

        private static string PerformPadding(string number)
        {
            var num = Int32.Parse(number);
            return num switch
            {
                < 10 => "00" + num,
                < 100 => "0" + num,
                _ => number
            };
        }
        
        public static string RemoveLeadingZeroes(string title)
        {
            var ret = title.TrimStart(new[] { '0' });
            return ret == string.Empty ? "0" : ret;
        }
        
        public static bool IsArchive(string filePath)
        {
            return ArchiveFileRegex.IsMatch(Path.GetExtension(filePath));
        }
        public static bool IsBook(string filePath)
        {
            return BookFileRegex.IsMatch(Path.GetExtension(filePath));
        }

        public static bool IsImage(string filePath, bool suppressExtraChecks = false)
        {
            if (filePath.StartsWith(".") || (!suppressExtraChecks && filePath.StartsWith("!"))) return false;
            return ImageRegex.IsMatch(Path.GetExtension(filePath));
        }
        
        public static bool IsXml(string filePath)
        {
            return XmlRegex.IsMatch(Path.GetExtension(filePath));
        }
        
        public static float MinimumNumberFromRange(string range)
        {
<<<<<<< HEAD
=======
            if (!Regex.IsMatch(range, @"^[\d-.]+$"))
            {
                return (float) 0.0;
            }
>>>>>>> 8211f1ce
            var tokens = range.Replace("_", string.Empty).Split("-");
            return tokens.Min(float.Parse);
        }

        public static string Normalize(string name)
        {
            return Regex.Replace(name.ToLower(), "[^a-zA-Z0-9]", string.Empty);
        }

        /// <summary>
        /// Tests whether the file is a cover image such that: contains "cover", is named "folder", and is an image
        /// </summary>
        /// <param name="name"></param>
        /// <returns></returns>
        public static bool IsCoverImage(string name)
        {
            return IsImage(name, true) && (CoverImageRegex.IsMatch(name));
        }

        public static bool HasBlacklistedFolderInPath(string path)
        {
            return path.Contains("__MACOSX");
        }


        public static bool IsEpub(string filePath)
        {
            return Path.GetExtension(filePath).ToLower() == ".epub";
        }
    }
}<|MERGE_RESOLUTION|>--- conflicted
+++ resolved
@@ -9,18 +9,11 @@
 {
     public static class Parser
     {
-<<<<<<< HEAD
-        public static readonly string ArchiveFileExtensions = @"\.cbz|\.zip|\.rar|\.cbr|\.tar.gz|\.7zip";
-        public static readonly string BookFileExtensions = @"\.epub";
-        public static readonly string ImageFileExtensions = @"^(\.png|\.jpeg|\.jpg)";
-        public static readonly Regex FontSrcUrlRegex = new Regex("(src:url\\(\"?'?)([a-z0-9/\\._]+)(\"?'?\\))", RegexOptions.IgnoreCase | RegexOptions.Compiled);
-=======
         public static readonly string ArchiveFileExtensions = @"\.cbz|\.zip|\.rar|\.cbr|\.tar.gz|\.7zip|\.7z|.cb7";
         public static readonly string BookFileExtensions = @"\.epub";
         public static readonly string ImageFileExtensions = @"^(\.png|\.jpeg|\.jpg)";
         public static readonly Regex FontSrcUrlRegex = new Regex("(src:url\\(\"?'?)([a-z0-9/\\._]+)(\"?'?\\))", RegexOptions.IgnoreCase | RegexOptions.Compiled);
         public static readonly Regex CssImportUrlRegex = new Regex("(@import\\s[\"|'])(?<Filename>[\\w\\d/\\._-]+)([\"|'];?)", RegexOptions.IgnoreCase | RegexOptions.Compiled);
->>>>>>> 8211f1ce
 
         private static readonly string XmlRegexExtensions = @"\.xml";
         private static readonly Regex ImageRegex = new Regex(ImageFileExtensions, RegexOptions.IgnoreCase | RegexOptions.Compiled);
@@ -60,14 +53,6 @@
             new Regex(   
                 @"(?<Series>.*)(\b|_|)(S(?<Volume>\d+))",
                 RegexOptions.IgnoreCase | RegexOptions.Compiled),
-<<<<<<< HEAD
-            // Umineko no Naku Koro ni - Episode 3 - Banquet of the Golden Witch #02.cbz
-            new Regex(   
-                @"(?<Series>.*)( |_|-)(?:Episode)(?: |_)(?<Volume>\d+(-\d+)?)",
-                RegexOptions.IgnoreCase | RegexOptions.Compiled),
-            
-=======
->>>>>>> 8211f1ce
         };
 
         private static readonly Regex[] MangaSeriesRegex = new[]
@@ -99,19 +84,11 @@
                 RegexOptions.IgnoreCase | RegexOptions.Compiled),
             //Tonikaku Cawaii [Volume 11], Darling in the FranXX - Volume 01.cbz
             new Regex(
-<<<<<<< HEAD
-                @"(?<Series>.*)(?: _|-|\[|\() ?v",
+                @"(?<Series>.*)(?: _|-|\[|\()\s?vol(ume)?",
                 RegexOptions.IgnoreCase | RegexOptions.Compiled),
             // Momo The Blood Taker - Chapter 027 Violent Emotion.cbz
             new Regex(
-                @"(?<Series>.*) (\b|_|-)(?:chapter)",
-=======
-                @"(?<Series>.*)(?: _|-|\[|\()\s?vol(ume)?",
-                RegexOptions.IgnoreCase | RegexOptions.Compiled),
-            // Momo The Blood Taker - Chapter 027 Violent Emotion.cbz
-            new Regex(
                 @"(?<Series>.*)(\b|_|-|\s)(?:chapter)(\b|_|-|\s)\d",
->>>>>>> 8211f1ce
                 RegexOptions.IgnoreCase | RegexOptions.Compiled),
             // Historys Strongest Disciple Kenichi_v11_c90-98.zip, Killing Bites Vol. 0001 Ch. 0001 - Galactica Scanlations (gb)
             new Regex(
@@ -155,19 +132,11 @@
                 @"(?<Series>.*)( |_)(vol\d+)?( |_)(?:Chp\.? ?\d+)",
                 RegexOptions.IgnoreCase | RegexOptions.Compiled),
             // Mahoutsukai to Deshi no Futekisetsu na Kankei Chp. 1
-<<<<<<< HEAD
             new Regex(
                 @"(?<Series>.*)( |_)(?:Chp.? ?\d+)",
                 RegexOptions.IgnoreCase | RegexOptions.Compiled),
             // Corpse Party -The Anthology- Sachikos game of love Hysteric Birthday 2U Chapter 01
             new Regex(
-=======
-            new Regex(
-                @"(?<Series>.*)( |_)(?:Chp.? ?\d+)",
-                RegexOptions.IgnoreCase | RegexOptions.Compiled),
-            // Corpse Party -The Anthology- Sachikos game of love Hysteric Birthday 2U Chapter 01
-            new Regex(
->>>>>>> 8211f1ce
                 @"^(?!Vol)(?<Series>.*)( |_)Chapter( |_)(\d+)",
                 RegexOptions.IgnoreCase | RegexOptions.Compiled),
            
@@ -179,36 +148,26 @@
             new Regex(
                 @"^(?!Vol\.?)(?<Series>.*)( |_|-)(?<!-)(episode ?)\d+-?\d*",
                 RegexOptions.IgnoreCase | RegexOptions.Compiled),
-<<<<<<< HEAD
+            
+            // Baketeriya ch01-05.zip
+            new Regex(
+                @"^(?!Vol)(?<Series>.*)ch\d+-?\d?",
+                RegexOptions.IgnoreCase | RegexOptions.Compiled),
+            // Magi - Ch.252-005.cbz
+            new Regex(
+                @"(?<Series>.*)( ?- ?)Ch\.\d+-?\d*", 
+                RegexOptions.IgnoreCase | RegexOptions.Compiled),
+            // [BAA]_Darker_than_Black_Omake-1.zip 
+            new Regex(
+                @"^(?!Vol)(?<Series>.*)(-)\d+-?\d*", // This catches a lot of stuff ^(?!Vol)(?<Series>.*)( |_)(\d+)
+                RegexOptions.IgnoreCase | RegexOptions.Compiled),
+            // Kodoja #001 (March 2016)
+            new Regex(
+                @"(?<Series>.*)(\s|_|-)#",
+                RegexOptions.IgnoreCase | RegexOptions.Compiled),
             // Baketeriya ch01-05.zip, Akiiro Bousou Biyori - 01.jpg, Beelzebub_172_RHS.zip, Cynthia the Mission 29.rar
             new Regex(
                 @"^(?!Vol\.?)(?<Series>.*)( |_|-)(?<!-)(ch)?\d+-?\d*",
-                RegexOptions.IgnoreCase | RegexOptions.Compiled),
-=======
-            
->>>>>>> 8211f1ce
-            // Baketeriya ch01-05.zip
-            new Regex(
-                @"^(?!Vol)(?<Series>.*)ch\d+-?\d?",
-                RegexOptions.IgnoreCase | RegexOptions.Compiled),
-            // Magi - Ch.252-005.cbz
-            new Regex(
-                @"(?<Series>.*)( ?- ?)Ch\.\d+-?\d*", 
-                RegexOptions.IgnoreCase | RegexOptions.Compiled),
-            // [BAA]_Darker_than_Black_Omake-1.zip 
-            new Regex(
-                @"^(?!Vol)(?<Series>.*)(-)\d+-?\d*", // This catches a lot of stuff ^(?!Vol)(?<Series>.*)( |_)(\d+)
-<<<<<<< HEAD
-=======
-                RegexOptions.IgnoreCase | RegexOptions.Compiled),
-            // Kodoja #001 (March 2016)
-            new Regex(
-                @"(?<Series>.*)(\s|_|-)#",
-                RegexOptions.IgnoreCase | RegexOptions.Compiled),
-            // Baketeriya ch01-05.zip, Akiiro Bousou Biyori - 01.jpg, Beelzebub_172_RHS.zip, Cynthia the Mission 29.rar
-            new Regex(
-                @"^(?!Vol\.?)(?<Series>.*)( |_|-)(?<!-)(ch)?\d+-?\d*",
->>>>>>> 8211f1ce
                 RegexOptions.IgnoreCase | RegexOptions.Compiled),
             // [BAA]_Darker_than_Black_c1 (This is very greedy, make sure it's close to last)
             new Regex(
@@ -338,11 +297,7 @@
         {
             // Historys Strongest Disciple Kenichi_v11_c90-98.zip, ...c90.5-100.5
             new Regex(
-<<<<<<< HEAD
-                @"(c|ch)(\.? ?)(?<Chapter>(\d+(\.\d)?)-?(\d+(\.\d)?)?)",
-=======
                 @"(\b|_)(c|ch)(\.?\s?)(?<Chapter>(\d+(\.\d)?)-?(\d+(\.\d)?)?)",
->>>>>>> 8211f1ce
                 RegexOptions.IgnoreCase | RegexOptions.Compiled),
             // [Suihei Kiki]_Kasumi_Otoko_no_Ko_[Taruby]_v1.1.zip
             new Regex(
@@ -352,14 +307,10 @@
             new Regex(   
                 @"^(?<Series>.*)(?: |_)#(?<Chapter>\d+)",
                 RegexOptions.IgnoreCase | RegexOptions.Compiled),
-<<<<<<< HEAD
-            
-=======
             // Green Worldz - Chapter 027
             new Regex(
                 @"^(?!Vol)(?<Series>.*)\s?(?<!vol\. )\sChapter\s(?<Chapter>\d+(?:.\d+|-\d+)?)",
                 RegexOptions.IgnoreCase | RegexOptions.Compiled),
->>>>>>> 8211f1ce
             // Hinowa ga CRUSH! 018 (2019) (Digital) (LuCaZ).cbz, Hinowa ga CRUSH! 018.5 (2019) (Digital) (LuCaZ).cbz 
             new Regex(
                 @"^(?!Vol)(?<Series>.*) (?<!vol\. )(?<Chapter>\d+(?:.\d+|-\d+)?)(?: \(\d{4}\))?(\b|_|-)", 
@@ -392,19 +343,11 @@
                 @"(\b|_)(?<Edition>Omnibus(( |_)?Edition)?)(\b|_)?",
                 RegexOptions.IgnoreCase | RegexOptions.Compiled),
             // To Love Ru v01 Uncensored (Ch.001-007)
-<<<<<<< HEAD
             new Regex(
                 @"(\b|_)(?<Edition>Uncensored)(\b|_)",
                 RegexOptions.IgnoreCase | RegexOptions.Compiled),
             // AKIRA - c003 (v01) [Full Color] [Darkhorse].cbz
             new Regex(
-=======
-            new Regex(
-                @"(\b|_)(?<Edition>Uncensored)(\b|_)",
-                RegexOptions.IgnoreCase | RegexOptions.Compiled),
-            // AKIRA - c003 (v01) [Full Color] [Darkhorse].cbz
-            new Regex(
->>>>>>> 8211f1ce
                 @"(\b|_)(?<Edition>Full(?: |_)Color)(\b|_)?",
                 RegexOptions.IgnoreCase | RegexOptions.Compiled),
         };
@@ -429,11 +372,7 @@
         {
             // All Keywords, does not account for checking if contains volume/chapter identification. Parser.Parse() will handle.
             new Regex(
-<<<<<<< HEAD
-                @"(?<Special>Specials?|OneShot|One\-Shot|Omake|Extra( Chapter)?|Art Collection|Side( |_)Stories)",
-=======
                 @"(?<Special>Specials?|OneShot|One\-Shot|Omake|Extra( Chapter)?|Art Collection|Side( |_)Stories|(?<!The\s)Anthology|Bonus)",
->>>>>>> 8211f1ce
                 RegexOptions.IgnoreCase | RegexOptions.Compiled),
         };
 
@@ -856,13 +795,10 @@
         
         public static float MinimumNumberFromRange(string range)
         {
-<<<<<<< HEAD
-=======
             if (!Regex.IsMatch(range, @"^[\d-.]+$"))
             {
                 return (float) 0.0;
             }
->>>>>>> 8211f1ce
             var tokens = range.Replace("_", string.Empty).Split("-");
             return tokens.Min(float.Parse);
         }
