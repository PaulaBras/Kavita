using System;
using System.IO;
using System.IO.Compression;
using System.Linq;
using System.Net;
using System.Net.Sockets;
using System.Threading.Tasks;
<<<<<<< HEAD
=======
using API.Constants;
>>>>>>> d7450497
using API.Data;
using API.Entities;
using API.Extensions;
using API.Middleware;
using API.Services;
using API.Services.HostedServices;
using API.Services.Tasks;
using API.SignalR;
using Hangfire;
using Hangfire.MemoryStorage;
using Kavita.Common;
using Kavita.Common.EnvironmentInfo;
using Microsoft.AspNetCore.Builder;
using Microsoft.AspNetCore.Hosting;
using Microsoft.AspNetCore.Http;
using Microsoft.AspNetCore.HttpOverrides;
using Microsoft.AspNetCore.Identity;
using Microsoft.AspNetCore.ResponseCompression;
using Microsoft.AspNetCore.StaticFiles;
using Microsoft.EntityFrameworkCore;
using Microsoft.Extensions.Configuration;
using Microsoft.Extensions.DependencyInjection;
using Microsoft.Extensions.Hosting;
using Microsoft.Extensions.Logging;
using Microsoft.OpenApi.Models;
using TaskScheduler = API.Services.TaskScheduler;

namespace API
{
    public class Startup
    {
        private readonly IConfiguration _config;
        private readonly IWebHostEnvironment _env;

        public Startup(IConfiguration config, IWebHostEnvironment env)
        {
            _config = config;
            _env = env;
        }

        // This method gets called by the runtime. Use this method to add services to the container.
        public void ConfigureServices(IServiceCollection services)
        {
            services.AddApplicationServices(_config, _env);
            services.AddControllers();
            services.Configure<ForwardedHeadersOptions>(options =>
            {
                options.ForwardedHeaders =
                    ForwardedHeaders.XForwardedFor | ForwardedHeaders.XForwardedProto;
            });
            services.AddCors();
            services.AddIdentityServices(_config);
            services.AddSwaggerGen(c =>
            {
                c.SwaggerDoc("v1", new OpenApiInfo { Title = "Kavita API", Version = "v1" });

                c.SwaggerDoc("Kavita API", new OpenApiInfo()
                {
                    Description = "Kavita provides a set of APIs that are authenticated by JWT. JWT token can be copied from local storage.",
                    Title = "Kavita API",
                    Version = "v1",
                });

                var filePath = Path.Combine(AppContext.BaseDirectory, "API.xml");
                c.IncludeXmlComments(filePath);
                c.AddSecurityDefinition("Bearer", new OpenApiSecurityScheme {
                    In = ParameterLocation.Header,
                    Description = "Please insert JWT with Bearer into field",
                    Name = "Authorization",
                    Type = SecuritySchemeType.ApiKey
                });
                c.AddSecurityRequirement(new OpenApiSecurityRequirement {
                    {
                        new OpenApiSecurityScheme
                        {
                            Reference = new OpenApiReference
                            {
                                Type = ReferenceType.SecurityScheme,
                                Id = "Bearer"
                            }
                        },
                        Array.Empty<string>()
                    }
                });

                c.AddServer(new OpenApiServer()
                {
                    Description = "Local Server",
                    Url = "http://localhost:5000/",
                });
            });
            services.AddResponseCompression(options =>
            {
                options.Providers.Add<BrotliCompressionProvider>();
                options.Providers.Add<GzipCompressionProvider>();
                options.MimeTypes =
                    ResponseCompressionDefaults.MimeTypes.Concat(
                        new[] { "image/jpeg", "image/jpg" });
                options.EnableForHttps = true;
            });
            services.Configure<BrotliCompressionProviderOptions>(options =>
            {
                options.Level = CompressionLevel.Fastest;
            });

            services.AddResponseCaching();

            services.Configure<ForwardedHeadersOptions>(options =>
            {
                options.ForwardedHeaders =
                    ForwardedHeaders.All;
            });

            services.AddHangfire(configuration => configuration
                .UseSimpleAssemblyNameTypeSerializer()
                .UseRecommendedSerializerSettings()
                .UseMemoryStorage());

            // Add the processing server as IHostedService
            services.AddHangfireServer();

            // Add IHostedService for startup tasks
            // Any services that should be bootstrapped go here
            services.AddHostedService<StartupTasksHostedService>();
        }

        // This method gets called by the runtime. Use this method to configure the HTTP request pipeline.
        public void Configure(IApplicationBuilder app, IBackgroundJobClient backgroundJobs, IWebHostEnvironment env,
            IHostApplicationLifetime applicationLifetime, IServiceProvider serviceProvider, ICacheService cacheService,
            IDirectoryService directoryService, IUnitOfWork unitOfWork, IBackupService backupService, IImageService imageService)
        {

            // Apply Migrations
            try
            {
                Task.Run(async () =>
                {
                    // Apply all migrations on startup
<<<<<<< HEAD
                    // If we have pending migrations, make a backup first
                    //var isDocker = new OsInfo(Array.Empty<IOsVersionAdapter>()).IsDocker;
                    var logger = serviceProvider.GetRequiredService<ILogger<Program>>();
                    var context = serviceProvider.GetRequiredService<DataContext>();
                    // var pendingMigrations = await context.Database.GetPendingMigrationsAsync();
                    // if (pendingMigrations.Any())
                    // {
                    //     logger.LogInformation("Performing backup as migrations are needed");
                    //     await backupService.BackupDatabase();
                    // }
                    //
                    // await context.Database.MigrateAsync();
                    // var roleManager = serviceProvider.GetRequiredService<RoleManager<AppRole>>();
                    //
                    // await Seed.SeedRoles(roleManager);
                    // await Seed.SeedSettings(context, directoryService);
                    // await Seed.SeedUserApiKeys(context);
=======
                    var logger = serviceProvider.GetRequiredService<ILogger<Program>>();
                    var userManager = serviceProvider.GetRequiredService<UserManager<AppUser>>();

>>>>>>> d7450497

                    await MigrateBookmarks.Migrate(directoryService, unitOfWork,
                        logger, cacheService);

<<<<<<< HEAD
                    var requiresCoverImageMigration = !Directory.Exists(directoryService.CoverImageDirectory);
                    try
                    {
                        // If this is a new install, tables wont exist yet
                        if (requiresCoverImageMigration)
                        {
                            MigrateCoverImages.ExtractToImages(context, directoryService, imageService);
                        }
                    }
                    catch (Exception)
                    {
                        requiresCoverImageMigration = false;
                    }

                    if (requiresCoverImageMigration)
                    {
                        await MigrateCoverImages.UpdateDatabaseWithImages(context, directoryService);
                    }
=======
                    // Only run this if we are upgrading
                    await MigrateChangePasswordRoles.Migrate(unitOfWork, userManager);
>>>>>>> d7450497
                }).GetAwaiter()
                    .GetResult();
            }
            catch (Exception ex)
            {
                var logger = serviceProvider.GetRequiredService<ILogger<Program>>();
                logger.LogCritical(ex, "An error occurred during migration");
            }



            app.UseMiddleware<ExceptionMiddleware>();

            if (env.IsDevelopment())
            {
                app.UseSwagger();
                app.UseSwaggerUI(c =>
                {
                    c.SwaggerEndpoint("/swagger/v1/swagger.json", "Kavita API " + BuildInfo.Version);
                });
                app.UseHangfireDashboard();
            }

            app.UseResponseCompression();

            app.UseForwardedHeaders(new ForwardedHeadersOptions
            {
                ForwardedHeaders = ForwardedHeaders.XForwardedFor | ForwardedHeaders.XForwardedProto | ForwardedHeaders.XForwardedHost
            });

            app.UseRouting();

            // Ordering is important. Cors, authentication, authorization
            if (env.IsDevelopment())
            {
                app.UseCors(policy => policy
                    .AllowAnyHeader()
                    .AllowAnyMethod()
                    .AllowCredentials() // For SignalR token query param
                    .WithOrigins("http://localhost:4200", $"http://{GetLocalIpAddress()}:4200")
                    .WithExposedHeaders("Content-Disposition", "Pagination"));
            }

            app.UseResponseCaching();

            app.UseAuthentication();

            app.UseAuthorization();

            app.UseDefaultFiles();

            // This is not implemented completely. Commenting out until implemented
            // var service = serviceProvider.GetRequiredService<IUnitOfWork>();
            // var settings = service.SettingsRepository.GetSettingsDto();
            // if (!string.IsNullOrEmpty(settings.BaseUrl) && !settings.BaseUrl.Equals("/"))
            // {
            //     var path = !settings.BaseUrl.StartsWith("/")
            //         ? $"/{settings.BaseUrl}"
            //         : settings.BaseUrl;
            //     path = !path.EndsWith("/")
            //         ? $"{path}/"
            //         : path;
            //     app.UsePathBase(path);
            //     Console.WriteLine("Starting with base url as " + path);
            // }

            app.UseStaticFiles(new StaticFileOptions
            {
                ContentTypeProvider = new FileExtensionContentTypeProvider()
            });




            app.Use(async (context, next) =>
            {
                context.Response.GetTypedHeaders().CacheControl =
                    new Microsoft.Net.Http.Headers.CacheControlHeaderValue()
                    {
                        Public = false,
                        MaxAge = TimeSpan.FromSeconds(10),
                    };
                context.Response.Headers[Microsoft.Net.Http.Headers.HeaderNames.Vary] =
                    new[] { "Accept-Encoding" };

                await next();
            });

            app.UseEndpoints(endpoints =>
            {
                endpoints.MapControllers();
                endpoints.MapHub<MessageHub>("hubs/messages");
                endpoints.MapHangfireDashboard();
                endpoints.MapFallbackToController("Index", "Fallback");
            });

            applicationLifetime.ApplicationStopping.Register(OnShutdown);
            applicationLifetime.ApplicationStarted.Register(() =>
            {
                try
                {
                    var logger = serviceProvider.GetRequiredService<ILogger<Startup>>();
                    logger.LogInformation("Kavita - v{Version}", BuildInfo.Version);
                }
                catch (Exception)
                {
                    /* Swallow Exception */
                }
                Console.WriteLine($"Kavita - v{BuildInfo.Version}");
            });
        }

        private static void OnShutdown()
        {
            Console.WriteLine("Server is shutting down. Please allow a few seconds to stop any background jobs...");
            TaskScheduler.Client.Dispose();
            System.Threading.Thread.Sleep(1000);
            Console.WriteLine("You may now close the application window.");
        }

        private static string GetLocalIpAddress()
        {
            using var socket = new Socket(AddressFamily.InterNetwork, SocketType.Dgram, 0);
            socket.Connect("8.8.8.8", 65530);
            if (socket.LocalEndPoint is IPEndPoint endPoint) return endPoint.Address.ToString();
            throw new KavitaException("No network adapters with an IPv4 address in the system!");
        }


    }
}<|MERGE_RESOLUTION|>--- conflicted
+++ resolved
@@ -5,10 +5,7 @@
 using System.Net;
 using System.Net.Sockets;
 using System.Threading.Tasks;
-<<<<<<< HEAD
-=======
 using API.Constants;
->>>>>>> d7450497
 using API.Data;
 using API.Entities;
 using API.Extensions;
@@ -28,7 +25,6 @@
 using Microsoft.AspNetCore.Identity;
 using Microsoft.AspNetCore.ResponseCompression;
 using Microsoft.AspNetCore.StaticFiles;
-using Microsoft.EntityFrameworkCore;
 using Microsoft.Extensions.Configuration;
 using Microsoft.Extensions.DependencyInjection;
 using Microsoft.Extensions.Hosting;
@@ -147,56 +143,15 @@
                 Task.Run(async () =>
                 {
                     // Apply all migrations on startup
-<<<<<<< HEAD
-                    // If we have pending migrations, make a backup first
-                    //var isDocker = new OsInfo(Array.Empty<IOsVersionAdapter>()).IsDocker;
-                    var logger = serviceProvider.GetRequiredService<ILogger<Program>>();
-                    var context = serviceProvider.GetRequiredService<DataContext>();
-                    // var pendingMigrations = await context.Database.GetPendingMigrationsAsync();
-                    // if (pendingMigrations.Any())
-                    // {
-                    //     logger.LogInformation("Performing backup as migrations are needed");
-                    //     await backupService.BackupDatabase();
-                    // }
-                    //
-                    // await context.Database.MigrateAsync();
-                    // var roleManager = serviceProvider.GetRequiredService<RoleManager<AppRole>>();
-                    //
-                    // await Seed.SeedRoles(roleManager);
-                    // await Seed.SeedSettings(context, directoryService);
-                    // await Seed.SeedUserApiKeys(context);
-=======
                     var logger = serviceProvider.GetRequiredService<ILogger<Program>>();
                     var userManager = serviceProvider.GetRequiredService<UserManager<AppUser>>();
 
->>>>>>> d7450497
 
                     await MigrateBookmarks.Migrate(directoryService, unitOfWork,
                         logger, cacheService);
 
-<<<<<<< HEAD
-                    var requiresCoverImageMigration = !Directory.Exists(directoryService.CoverImageDirectory);
-                    try
-                    {
-                        // If this is a new install, tables wont exist yet
-                        if (requiresCoverImageMigration)
-                        {
-                            MigrateCoverImages.ExtractToImages(context, directoryService, imageService);
-                        }
-                    }
-                    catch (Exception)
-                    {
-                        requiresCoverImageMigration = false;
-                    }
-
-                    if (requiresCoverImageMigration)
-                    {
-                        await MigrateCoverImages.UpdateDatabaseWithImages(context, directoryService);
-                    }
-=======
                     // Only run this if we are upgrading
                     await MigrateChangePasswordRoles.Migrate(unitOfWork, userManager);
->>>>>>> d7450497
                 }).GetAwaiter()
                     .GetResult();
             }
