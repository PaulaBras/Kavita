--- conflicted
+++ resolved
@@ -11,7 +11,6 @@
 namespace API.Services;
 
 public interface ITaskScheduler
-<<<<<<< HEAD
 {
     Task ScheduleTasks();
     Task ScheduleStatsTasks();
@@ -26,22 +25,6 @@
 }
 public class TaskScheduler : ITaskScheduler
 {
-=======
-{
-    Task ScheduleTasks();
-    Task ScheduleStatsTasks();
-    void ScheduleUpdaterTasks();
-    void ScanLibrary(int libraryId, bool forceUpdate = false);
-    void CleanupChapters(int[] chapterIds);
-    void RefreshMetadata(int libraryId, bool forceUpdate = true);
-    void RefreshSeriesMetadata(int libraryId, int seriesId, bool forceUpdate = false);
-    void ScanSeries(int libraryId, int seriesId, bool forceUpdate = false);
-    void CancelStatsTasks();
-    Task RunStatCollection();
-}
-public class TaskScheduler : ITaskScheduler
-{
->>>>>>> d7450497
     private readonly ICacheService _cacheService;
     private readonly ILogger<TaskScheduler> _logger;
     private readonly IScannerService _scannerService;
@@ -52,41 +35,11 @@
 
     private readonly IStatsService _statsService;
     private readonly IVersionUpdaterService _versionUpdaterService;
-<<<<<<< HEAD
-    private readonly IDirectoryService _directoryService;
 
     public static BackgroundJobServer Client => new BackgroundJobServer();
     private static readonly Random Rnd = new Random();
 
 
-    public TaskScheduler(ICacheService cacheService, ILogger<TaskScheduler> logger, IScannerService scannerService,
-        IUnitOfWork unitOfWork, IMetadataService metadataService, IBackupService backupService,
-        ICleanupService cleanupService, IStatsService statsService, IVersionUpdaterService versionUpdaterService,
-        IDirectoryService directoryService)
-    {
-        _cacheService = cacheService;
-        _logger = logger;
-        _scannerService = scannerService;
-        _unitOfWork = unitOfWork;
-        _metadataService = metadataService;
-        _backupService = backupService;
-        _cleanupService = cleanupService;
-        _statsService = statsService;
-        _versionUpdaterService = versionUpdaterService;
-        _directoryService = directoryService;
-    }
-=======
-
-    public static BackgroundJobServer Client => new BackgroundJobServer();
-    private static readonly Random Rnd = new Random();
->>>>>>> d7450497
-
-    public async Task ScheduleTasks()
-    {
-        _logger.LogInformation("Scheduling reoccurring tasks");
-
-<<<<<<< HEAD
-=======
     public TaskScheduler(ICacheService cacheService, ILogger<TaskScheduler> logger, IScannerService scannerService,
         IUnitOfWork unitOfWork, IMetadataService metadataService, IBackupService backupService,
         ICleanupService cleanupService, IStatsService statsService, IVersionUpdaterService versionUpdaterService)
@@ -106,7 +59,6 @@
     {
         _logger.LogInformation("Scheduling reoccurring tasks");
 
->>>>>>> d7450497
         var setting = (await _unitOfWork.SettingsRepository.GetSettingAsync(ServerSettingKey.TaskScan)).Value;
         if (setting != null)
         {
@@ -114,7 +66,6 @@
             _logger.LogDebug("Scheduling Scan Library Task for {Setting}", scanLibrarySetting);
             RecurringJob.AddOrUpdate("scan-libraries", () => _scannerService.ScanLibraries(),
                 () => CronConverter.ConvertToCronNotation(scanLibrarySetting), TimeZoneInfo.Local);
-<<<<<<< HEAD
         }
         else
         {
@@ -185,78 +136,6 @@
     }
     #endregion
 
-=======
-        }
-        else
-        {
-            RecurringJob.AddOrUpdate("scan-libraries", () => _scannerService.ScanLibraries(), Cron.Daily, TimeZoneInfo.Local);
-        }
-
-        setting = (await _unitOfWork.SettingsRepository.GetSettingAsync(ServerSettingKey.TaskBackup)).Value;
-        if (setting != null)
-        {
-            _logger.LogDebug("Scheduling Backup Task for {Setting}", setting);
-            RecurringJob.AddOrUpdate("backup", () => _backupService.BackupDatabase(), () => CronConverter.ConvertToCronNotation(setting), TimeZoneInfo.Local);
-        }
-        else
-        {
-            RecurringJob.AddOrUpdate("backup", () => _backupService.BackupDatabase(), Cron.Weekly, TimeZoneInfo.Local);
-        }
-
-        RecurringJob.AddOrUpdate("cleanup", () => _cleanupService.Cleanup(), Cron.Daily, TimeZoneInfo.Local);
-        RecurringJob.AddOrUpdate("cleanup-db", () => _cleanupService.CleanupDbEntries(), Cron.Daily, TimeZoneInfo.Local);
-    }
-
-    #region StatsTasks
-
-
-    public async Task ScheduleStatsTasks()
-    {
-        var allowStatCollection  = (await _unitOfWork.SettingsRepository.GetSettingsDtoAsync()).AllowStatCollection;
-        if (!allowStatCollection)
-        {
-            _logger.LogDebug("User has opted out of stat collection, not registering tasks");
-            return;
-        }
-
-        _logger.LogDebug("Scheduling stat collection daily");
-        RecurringJob.AddOrUpdate("report-stats", () => _statsService.Send(), Cron.Daily(Rnd.Next(0, 22)), TimeZoneInfo.Local);
-    }
-
-    public void CancelStatsTasks()
-    {
-        _logger.LogDebug("Cancelling/Removing StatsTasks");
-
-        RecurringJob.RemoveIfExists("report-stats");
-    }
-
-    /// <summary>
-    /// First time run stat collection. Executes immediately on a background thread. Does not block.
-    /// </summary>
-    public async Task RunStatCollection()
-    {
-        var allowStatCollection  = (await _unitOfWork.SettingsRepository.GetSettingsDtoAsync()).AllowStatCollection;
-        if (!allowStatCollection)
-        {
-            _logger.LogDebug("User has opted out of stat collection, not sending stats");
-            return;
-        }
-        BackgroundJob.Enqueue(() => _statsService.Send());
-    }
-
-    #endregion
-
-    #region UpdateTasks
-
-    public void ScheduleUpdaterTasks()
-    {
-        _logger.LogInformation("Scheduling Auto-Update tasks");
-        // Schedule update check between noon and 6pm local time
-        RecurringJob.AddOrUpdate("check-updates", () => CheckForUpdate(), Cron.Daily(Rnd.Next(12, 18)), TimeZoneInfo.Local);
-    }
-    #endregion
-
->>>>>>> d7450497
     public void ScanLibrary(int libraryId, bool forceUpdate = false)
     {
         _logger.LogInformation("Enqueuing library scan for: {LibraryId}", libraryId);
