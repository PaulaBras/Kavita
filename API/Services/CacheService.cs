--- conflicted
+++ resolved
@@ -60,14 +60,6 @@
                     _archiveService.ExtractArchive(file.FilePath, Path.Join(extractPath, extraPath));    
                 }
 
-<<<<<<< HEAD
-            }
-
-            if (fileCount > 1)
-            {
-                new DirectoryInfo(extractPath).Flatten();
-=======
->>>>>>> 8211f1ce
             }
 
             new DirectoryInfo(extractPath).Flatten();
