﻿using System;
using System.Collections.Concurrent;
using System.Collections.Generic;
using System.Diagnostics;
using System.IO;
using System.Linq;
using System.Threading.Tasks;
using API.Entities;
using API.Entities.Enums;
using API.Extensions;
using API.Interfaces;
using API.Interfaces.Services;
using API.Parser;
using Hangfire;
using Microsoft.Extensions.Logging;

namespace API.Services.Tasks
{
    public class ScannerService : IScannerService
    {
       private readonly IUnitOfWork _unitOfWork;
       private readonly ILogger<ScannerService> _logger;
       private readonly IArchiveService _archiveService;
       private readonly IMetadataService _metadataService;
       private ConcurrentDictionary<string, List<ParserInfo>> _scannedSeries;

       public ScannerService(IUnitOfWork unitOfWork, ILogger<ScannerService> logger, IArchiveService archiveService, 
          IMetadataService metadataService)
       {
          _unitOfWork = unitOfWork;
          _logger = logger;
          _archiveService = archiveService;
          _metadataService = metadataService;
       }


       [DisableConcurrentExecution(timeoutInSeconds: 360)] 
       //[AutomaticRetry(Attempts = 0, LogEvents = false, OnAttemptsExceeded = AttemptsExceededAction.Delete)]
       public void ScanLibraries()
       {
          var libraries = Task.Run(() => _unitOfWork.LibraryRepository.GetLibrariesAsync()).Result.ToList();
          foreach (var lib in libraries)
          {
             ScanLibrary(lib.Id, false);
          }
       }

       private bool ShouldSkipFolderScan(FolderPath folder, ref int skippedFolders)
       {
          // NOTE: This solution isn't the best, but it has potential. We need to handle a few other cases so it works great. 
          return false;

          // if (!_forceUpdate && Directory.GetLastWriteTime(folder.Path) < folder.LastScanned)
          // {
          //    _logger.LogDebug("{FolderPath} hasn't been modified since last scan. Skipping", folder.Path);
          //    skippedFolders += 1;
          //    return true;
          // }
          
          //return false;
       }

       [DisableConcurrentExecution(360)]
       //[AutomaticRetry(Attempts = 0, LogEvents = false, OnAttemptsExceeded = AttemptsExceededAction.Delete)]
       public void ScanLibrary(int libraryId, bool forceUpdate)
       {
          var sw = Stopwatch.StartNew();
          Library library;
           try
           {
              library = Task.Run(() => _unitOfWork.LibraryRepository.GetFullLibraryForIdAsync(libraryId)).GetAwaiter().GetResult();
           }
           catch (Exception ex)
           {
              // This usually only fails if user is not authenticated.
              _logger.LogError(ex, "There was an issue fetching Library {LibraryId}", libraryId);
              return;
           }
           
           
           _logger.LogInformation("Beginning scan on {LibraryName}. Forcing metadata update: {ForceUpdate}", library.Name, forceUpdate);
           
           _scannedSeries = new ConcurrentDictionary<string, List<ParserInfo>>();

           var totalFiles = 0;
           var skippedFolders = 0;
           foreach (var folderPath in library.Folders)
           {
              if (ShouldSkipFolderScan(folderPath, ref skippedFolders)) continue;

              try {
                 totalFiles += DirectoryService.TraverseTreeParallelForEach(folderPath.Path, (f) =>
                 {
                    try
                    {
                       ProcessFile(f, folderPath.Path, library.Type);
                    }
                    catch (FileNotFoundException exception)
                    {
                       _logger.LogError(exception, "The file {Filename} could not be found", f);
                    }
                 }, Parser.Parser.ArchiveFileExtensions);
              }
              catch (ArgumentException ex) {
                 _logger.LogError(ex, "The directory '{FolderPath}' does not exist", folderPath.Path);
              }
              
              folderPath.LastScanned = DateTime.Now;
           }

           var scanElapsedTime = sw.ElapsedMilliseconds;
           _logger.LogInformation("Folders Scanned {TotalFiles} files in {ElapsedScanTime} milliseconds", totalFiles, scanElapsedTime);
           sw.Restart();
           if (skippedFolders == library.Folders.Count)
           {
              _logger.LogInformation("All Folders were skipped due to no modifications to the directories");
              _unitOfWork.LibraryRepository.Update(library);
              _scannedSeries = null;
              _logger.LogInformation("Processed {TotalFiles} files in {ElapsedScanTime} milliseconds for {LibraryName}", totalFiles, sw.ElapsedMilliseconds, library.Name);
              return;
           }
           
           // Remove any series where there were no parsed infos
           var filtered = _scannedSeries.Where(kvp => kvp.Value.Count != 0);
           var series = filtered.ToDictionary(v => v.Key, v => v.Value);

           UpdateLibrary(library, series);
           _unitOfWork.LibraryRepository.Update(library);

           if (Task.Run(() => _unitOfWork.Complete()).Result)
           {
              _logger.LogInformation("Scan completed on {LibraryName}. Parsed {ParsedSeriesCount} series in {ElapsedScanTime} ms", library.Name, series.Keys.Count, sw.ElapsedMilliseconds);
           }
           else
           {
              _logger.LogError("There was a critical error that resulted in a failed scan. Please check logs and rescan");
           }
           _scannedSeries = null;
           
           _logger.LogInformation("Processed {TotalFiles} files in {ElapsedScanTime} milliseconds for {LibraryName}", totalFiles, sw.ElapsedMilliseconds + scanElapsedTime, library.Name);
           
           // Cleanup any user progress that doesn't exist
           var cleanedUp = Task.Run(() => _unitOfWork.AppUserProgressRepository.CleanupAbandonedChapters()).Result;
           if (cleanedUp)
           {
              _logger.LogInformation("Removed all abandoned progress rows");
           }
           else
           {
              _logger.LogWarning("There are abandoned user progress entities in the DB. In Progress activity stream will be skewed");
           }
           
           BackgroundJob.Enqueue(() => _metadataService.RefreshMetadata(libraryId, forceUpdate));
       }

       private void UpdateLibrary(Library library, Dictionary<string, List<ParserInfo>> parsedSeries)
       {
          if (parsedSeries == null) throw new ArgumentNullException(nameof(parsedSeries));
          
          // First, remove any series that are not in parsedSeries list
          var foundSeries = parsedSeries.Select(s => Parser.Parser.Normalize(s.Key)).ToList();
          var missingSeries = library.Series.Where(existingSeries =>
             !foundSeries.Contains(existingSeries.NormalizedName) || !parsedSeries.ContainsKey(existingSeries.Name)
              || (existingSeries.LocalizedName != null && !parsedSeries.ContainsKey(existingSeries.LocalizedName))
              || !parsedSeries.ContainsKey(existingSeries.OriginalName));
          var removeCount = 0;
          foreach (var existingSeries in missingSeries)
          {
             library.Series?.Remove(existingSeries);
             removeCount += 1;
          }
          _logger.LogInformation("Removed {RemoveCount} series that are no longer on disk", removeCount);
          
          // Add new series that have parsedInfos
          foreach (var (key, _) in parsedSeries)
          {
             var existingSeries = library.Series.SingleOrDefault(s => s.NormalizedName == Parser.Parser.Normalize(key));
             if (existingSeries == null)
             {
                existingSeries = new Series()
                {
                   Name = key,
                   OriginalName = key,
                   LocalizedName = key,
                   NormalizedName = Parser.Parser.Normalize(key),
                   SortName = key,
                   Summary = "",
                   Volumes = new List<Volume>()
                };
                library.Series.Add(existingSeries);
             } 
             existingSeries.NormalizedName = Parser.Parser.Normalize(key);
             existingSeries.LocalizedName ??= key;
          }

          // Now, we only have to deal with series that exist on disk. Let's recalculate the volumes for each series
          var librarySeries = library.Series.ToList();
          Parallel.ForEach(librarySeries, (series) =>
          {
             _logger.LogInformation("Processing series {SeriesName}", series.Name);
             UpdateVolumes(series, parsedSeries[series.Name].ToArray());
             series.Pages = series.Volumes.Sum(v => v.Pages);
          });
          

          foreach (var folder in library.Folders) folder.LastScanned = DateTime.Now;
       }

       private void UpdateVolumes(Series series, ParserInfo[] parsedInfos)
       {
          var startingVolumeCount = series.Volumes.Count;
          // Add new volumes and update chapters per volume
          var distinctVolumes = parsedInfos.Select(p => p.Volumes).Distinct().ToList();
          _logger.LogDebug("Updating {DistinctVolumes} volumes", distinctVolumes.Count);
          foreach (var volumeNumber in distinctVolumes)
          {
             var infos = parsedInfos.Where(p => p.Volumes == volumeNumber).ToArray();
             
             var volume = series.Volumes.SingleOrDefault(s => s.Name == volumeNumber);
             if (volume == null)
             {
                volume = new Volume()
                {
                   Name = volumeNumber,
                   Number = (int) Parser.Parser.MinimumNumberFromRange(volumeNumber),
                   IsSpecial = false,
                   Chapters = new List<Chapter>()
                }; 
                series.Volumes.Add(volume);
             }
             
             // NOTE: I don't think we need this as chapters now handle specials
             volume.IsSpecial = volume.Number == 0 && infos.All(p => p.Chapters == "0" || p.IsSpecial); 
             _logger.LogDebug("Parsing {SeriesName} - Volume {VolumeNumber}", series.Name, volume.Name);

             UpdateChapters(volume, infos);
             volume.Pages = volume.Chapters.Sum(c => c.Pages);
          }

          // Remove existing volumes that aren't in parsedInfos and volumes that have no chapters
          series.Volumes = series.Volumes.Where(v => parsedInfos.Any(p => p.Volumes == v.Name)).ToList();

          _logger.LogDebug("Updated {SeriesName} volumes from {StartingVolumeCount} to {VolumeCount}", 
             series.Name, startingVolumeCount, series.Volumes.Count);
       }

       private void UpdateChapters(Volume volume, ParserInfo[] parsedInfos)
       {
          var startingChapters = volume.Chapters.Count;
          
          
          // Add new chapters
          foreach (var info in parsedInfos)
          {
<<<<<<< HEAD
             // Specials go into their own chapters with Range being their filename and IsSpecial = True
             // BUG: If we have an existing chapter with Range == 0 and it has our file, we wont split. 
             var chapter = info.IsSpecial ? volume.Chapters.SingleOrDefault(c => c.Range == info.Filename || (c.Files.Select(f => f.FilePath).Contains(info.FullFilePath))) 
                : volume.Chapters.SingleOrDefault(c => c.Range == info.Chapters);
=======
             var specialTreatment = (info.IsSpecial || (info.Volumes == "0" && info.Chapters == "0"));
             // Specials go into their own chapters with Range being their filename and IsSpecial = True. Non-Specials with Vol and Chap as 0
             // also are treated like specials
             _logger.LogDebug("Adding new chapters, {Series} - Vol {Volume} Ch {Chapter} - Needs Special Treatment? {NeedsSpecialTreatment}", info.Series, info.Volumes, info.Chapters, specialTreatment);
             // If there are duplicate files that parse out to be the same but a different series name (but parses to same normalized name ie History's strongest 
             // vs Historys strongest), this code will break and the duplicate will be skipped.
             Chapter chapter = null;
             try
             {
                chapter = specialTreatment
                   ? volume.Chapters.SingleOrDefault(c => c.Range == info.Filename
                                                          || (c.Files.Select(f => f.FilePath)
                                                             .Contains(info.FullFilePath)))
                   : volume.Chapters.SingleOrDefault(c => c.Range == info.Chapters);
             }
             catch (Exception ex)
             {
                _logger.LogError(ex, "{FileName} mapped as '{Series} - Vol {Volume} Ch {Chapter}' is a duplicate, skipping", info.FullFilePath, info.Series, info.Volumes, info.Chapters);
                return;
             }
>>>>>>> d3c14863


             if (chapter == null)
             {
                chapter = new Chapter()
                {
                   Number = Parser.Parser.MinimumNumberFromRange(info.Chapters) + string.Empty,
                   Range = specialTreatment ? info.Filename : info.Chapters,
                   Files = new List<MangaFile>(),
                   IsSpecial = specialTreatment
                };
                volume.Chapters.Add(chapter);
             }

             chapter.Files ??= new List<MangaFile>();
             chapter.IsSpecial = specialTreatment;
          }
          
          // Add files
          foreach (var info in parsedInfos)
          {
             var specialTreatment = (info.IsSpecial || (info.Volumes == "0" && info.Chapters == "0"));
             Chapter chapter = null;
             try
             {
                chapter = volume.Chapters.SingleOrDefault(c => c.Range == info.Chapters || (specialTreatment && c.Range == info.Filename));
             }
             catch (Exception ex)
             {
                _logger.LogError(ex, "There was an exception parsing chapter. Skipping {SeriesName} Vol {VolumeNumber} Chapter {ChapterNumber} - Special treatment: {NeedsSpecialTreatment}", info.Series, volume.Name, info.Chapters, specialTreatment);
             }
             if (chapter == null) continue;
             AddOrUpdateFileForChapter(chapter, info);
             chapter.Number = Parser.Parser.MinimumNumberFromRange(info.Chapters) + "";
             chapter.Range = specialTreatment ? info.Filename : info.Chapters;
             chapter.Pages = chapter.Files.Sum(f => f.Pages);
          }
          
          
          
          // Remove chapters that aren't in parsedInfos or have no files linked
          var existingChapters = volume.Chapters.ToList();
          foreach (var existingChapter in existingChapters)
          {
             var specialTreatment = (existingChapter.IsSpecial || (existingChapter.Number == "0" && !int.TryParse(existingChapter.Range, out int i)));
             var hasInfo = specialTreatment ? parsedInfos.Any(v => v.Filename == existingChapter.Range) 
                : parsedInfos.Any(v => v.Chapters == existingChapter.Range);
             
             if (!hasInfo || !existingChapter.Files.Any())
             {
                volume.Chapters.Remove(existingChapter);
             }
          }
          
          _logger.LogDebug("Updated chapters from {StartingChaptersCount} to {ChapterCount}", 
             startingChapters, volume.Chapters.Count);
       }

       /// <summary>
       /// Attempts to either add a new instance of a show mapping to the _scannedSeries bag or adds to an existing.
       /// </summary>
       /// <param name="info"></param>
       private void TrackSeries(ParserInfo info)
       {
          if (info.Series == string.Empty) return;
          
          // Check if normalized info.Series already exists and if so, update info to use that name instead
          var normalizedSeries = Parser.Parser.Normalize(info.Series);
          _logger.LogDebug("Checking if we can merge {NormalizedSeries}", normalizedSeries);
          var existingName = _scannedSeries.SingleOrDefault(p => Parser.Parser.Normalize(p.Key) == normalizedSeries)
             .Key;
          if (!string.IsNullOrEmpty(existingName) && info.Series != existingName)
          {
             _logger.LogDebug("Found duplicate parsed infos, merged {Original} into {Merged}", info.Series, existingName);   
             info.Series = existingName;
          }

          _scannedSeries.AddOrUpdate(info.Series, new List<ParserInfo>() {info}, (_, oldValue) =>
          {
             oldValue ??= new List<ParserInfo>();
             if (!oldValue.Contains(info))
             {
                oldValue.Add(info);
             }

             return oldValue;
          });
       }

       /// <summary>
       /// Processes files found during a library scan.
       /// Populates a collection of <see cref="ParserInfo"/> for DB updates later.
       /// </summary>
       /// <param name="path">Path of a file</param>
       /// <param name="rootPath"></param>
       /// <param name="type">Library type to determine parsing to perform</param>
       private void ProcessFile(string path, string rootPath, LibraryType type)
       {
          var info = Parser.Parser.Parse(path, rootPath, type);
          
          if (info == null)
          {
             _logger.LogWarning("[Scanner] Could not parse series from {Path}", path);
             return;
          }
          
          TrackSeries(info);
       }

       private MangaFile CreateMangaFile(ParserInfo info)
       {
          return new MangaFile()
          {
             FilePath = info.FullFilePath,
             Format = info.Format,
             Pages = _archiveService.GetNumberOfPagesFromArchive(info.FullFilePath)
          };
       }
  
       private void AddOrUpdateFileForChapter(Chapter chapter, ParserInfo info)
       {
          chapter.Files ??= new List<MangaFile>();
          var existingFile = chapter.Files.SingleOrDefault(f => f.FilePath == info.FullFilePath);
          if (existingFile != null)
          {
             existingFile.Format = info.Format;
             if (!new FileInfo(existingFile.FilePath).DoesLastWriteMatch(existingFile.LastModified))
             {
                existingFile.Pages = _archiveService.GetNumberOfPagesFromArchive(info.FullFilePath);
             }
          }
          else
          {
             if (info.Format == MangaFormat.Archive)
             {
                chapter.Files.Add(CreateMangaFile(info));
                existingFile = chapter.Files.Last();
             }
             else
             {
                _logger.LogDebug("Ignoring {Filename}. Non-archives are not supported", info.Filename);
             }
          }

          if (existingFile != null)
          {
             existingFile.LastModified = new FileInfo(existingFile.FilePath).LastWriteTime;
          }
       }
    }
}<|MERGE_RESOLUTION|>--- conflicted
+++ resolved
@@ -252,12 +252,6 @@
           // Add new chapters
           foreach (var info in parsedInfos)
           {
-<<<<<<< HEAD
-             // Specials go into their own chapters with Range being their filename and IsSpecial = True
-             // BUG: If we have an existing chapter with Range == 0 and it has our file, we wont split. 
-             var chapter = info.IsSpecial ? volume.Chapters.SingleOrDefault(c => c.Range == info.Filename || (c.Files.Select(f => f.FilePath).Contains(info.FullFilePath))) 
-                : volume.Chapters.SingleOrDefault(c => c.Range == info.Chapters);
-=======
              var specialTreatment = (info.IsSpecial || (info.Volumes == "0" && info.Chapters == "0"));
              // Specials go into their own chapters with Range being their filename and IsSpecial = True. Non-Specials with Vol and Chap as 0
              // also are treated like specials
@@ -278,7 +272,6 @@
                 _logger.LogError(ex, "{FileName} mapped as '{Series} - Vol {Volume} Ch {Chapter}' is a duplicate, skipping", info.FullFilePath, info.Series, info.Volumes, info.Chapters);
                 return;
              }
->>>>>>> d3c14863
 
 
              if (chapter == null)
