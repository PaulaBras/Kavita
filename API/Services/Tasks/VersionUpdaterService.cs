﻿using System;
using System.Collections.Generic;
using System.Linq;
using System.Threading.Tasks;
using API.DTOs.Update;
using API.SignalR;
using API.SignalR.Presence;
using Flurl.Http;
using Kavita.Common.EnvironmentInfo;
using Kavita.Common.Helpers;
using MarkdownDeep;
using Microsoft.AspNetCore.SignalR;
using Microsoft.Extensions.Hosting;
using Microsoft.Extensions.Logging;

namespace API.Services.Tasks;

internal class GithubReleaseMetadata
{
    /// <summary>
    /// Name of the Tag
    /// <example>v0.4.3</example>
    /// </summary>
    // ReSharper disable once InconsistentNaming
    public string Tag_Name { get; init; }
    /// <summary>
    /// Name of the Release
    /// </summary>
    public string Name { get; init; }
    /// <summary>
    /// Body of the Release
    /// </summary>
    public string Body { get; init; }
    /// <summary>
    /// Url of the release on Github
    /// </summary>
    // ReSharper disable once InconsistentNaming
    public string Html_Url { get; init; }
    /// <summary>
    /// Date Release was Published
    /// </summary>
    // ReSharper disable once InconsistentNaming
    public string Published_At { get; init; }
}

<<<<<<< HEAD
public class UntrustedCertClientFactory : DefaultHttpClientFactory
{
    public override HttpMessageHandler CreateMessageHandler() {
        return new HttpClientHandler {
            ServerCertificateCustomValidationCallback = (_, _, _, _) => true
        };
    }
}

=======
>>>>>>> d7450497
public interface IVersionUpdaterService
{
    Task<UpdateNotificationDto> CheckForUpdate();
    Task PushUpdate(UpdateNotificationDto update);
    Task<IEnumerable<UpdateNotificationDto>> GetAllReleases();
}

public class VersionUpdaterService : IVersionUpdaterService
{
    private readonly ILogger<VersionUpdaterService> _logger;
    private readonly IHubContext<MessageHub> _messageHub;
    private readonly IPresenceTracker _tracker;
    private readonly Markdown _markdown = new MarkdownDeep.Markdown();
#pragma warning disable S1075
<<<<<<< HEAD
    private static readonly string GithubLatestReleasesUrl = "https://api.github.com/repos/Kareadita/Kavita/releases/latest";
    private static readonly string GithubAllReleasesUrl = "https://api.github.com/repos/Kareadita/Kavita/releases";
=======
    private const string GithubLatestReleasesUrl = "https://api.github.com/repos/Kareadita/Kavita/releases/latest";
    private const string GithubAllReleasesUrl = "https://api.github.com/repos/Kareadita/Kavita/releases";
>>>>>>> d7450497
#pragma warning restore S1075

    public VersionUpdaterService(ILogger<VersionUpdaterService> logger, IHubContext<MessageHub> messageHub, IPresenceTracker tracker)
    {
        _logger = logger;
        _messageHub = messageHub;
        _tracker = tracker;

        FlurlHttp.ConfigureClient(GithubLatestReleasesUrl, cli =>
            cli.Settings.HttpClientFactory = new UntrustedCertClientFactory());
        FlurlHttp.ConfigureClient(GithubAllReleasesUrl, cli =>
            cli.Settings.HttpClientFactory = new UntrustedCertClientFactory());
    }

    /// <summary>
    /// Fetches the latest release from Github
    /// </summary>
<<<<<<< HEAD
    public async Task<UpdateNotificationDto> CheckForUpdate()
    {
        var update = await GetGithubRelease();
        return CreateDto(update);
=======
    /// <returns>Latest update or null if current version is greater than latest update</returns>
    public async Task<UpdateNotificationDto?> CheckForUpdate()
    {
        var update = await GetGithubRelease();
        var dto = CreateDto(update);
        return new Version(dto.UpdateVersion) <= new Version(dto.CurrentVersion) ? null : dto;
>>>>>>> d7450497
    }

    public async Task<IEnumerable<UpdateNotificationDto>> GetAllReleases()
    {
        var updates = await GetGithubReleases();
        return updates.Select(CreateDto);
    }

    private UpdateNotificationDto CreateDto(GithubReleaseMetadata update)
    {
        if (update == null || string.IsNullOrEmpty(update.Tag_Name)) return null;
        var updateVersion = new Version(update.Tag_Name.Replace("v", string.Empty));
        var currentVersion = BuildInfo.Version.ToString();

        if (updateVersion.Revision == -1)
        {
            currentVersion = currentVersion.Substring(0, currentVersion.LastIndexOf(".", StringComparison.Ordinal));
        }

        return new UpdateNotificationDto()
        {
            CurrentVersion = currentVersion,
            UpdateVersion = updateVersion.ToString(),
            UpdateBody = _markdown.Transform(update.Body.Trim()),
            UpdateTitle = update.Name,
            UpdateUrl = update.Html_Url,
            IsDocker = new OsInfo(Array.Empty<IOsVersionAdapter>()).IsDocker,
            PublishDate = update.Published_At
        };
    }

    public async Task PushUpdate(UpdateNotificationDto update)
    {
        if (update == null) return;
<<<<<<< HEAD

        var admins = await _tracker.GetOnlineAdmins();
        var updateVersion = new Version(update.CurrentVersion);

=======

        var admins = await _tracker.GetOnlineAdmins();
        var updateVersion = new Version(update.CurrentVersion);

>>>>>>> d7450497
        if (BuildInfo.Version < updateVersion)
        {
            _logger.LogInformation("Server is out of date. Current: {CurrentVersion}. Available: {AvailableUpdate}", BuildInfo.Version, updateVersion);
            await SendEvent(update, admins);
        }
        else if (Environment.GetEnvironmentVariable("ASPNETCORE_ENVIRONMENT") == Environments.Development)
        {
            _logger.LogInformation("Server is up to date. Current: {CurrentVersion}", BuildInfo.Version);
            await SendEvent(update, admins);
        }
    }

    private async Task SendEvent(UpdateNotificationDto update, IReadOnlyList<string> admins)
    {
        await _messageHub.Clients.Users(admins).SendAsync(SignalREvents.UpdateAvailable, MessageFactory.UpdateVersionEvent(update));
    }


    private static async Task<GithubReleaseMetadata> GetGithubRelease()
    {
        var update = await GithubLatestReleasesUrl
            .WithHeader("Accept", "application/json")
            .WithHeader("User-Agent", "Kavita")
            .GetJsonAsync<GithubReleaseMetadata>();

        return update;
    }

    private static async Task<IEnumerable<GithubReleaseMetadata>> GetGithubReleases()
    {
        var update = await GithubAllReleasesUrl
            .WithHeader("Accept", "application/json")
            .WithHeader("User-Agent", "Kavita")
            .GetJsonAsync<IEnumerable<GithubReleaseMetadata>>();

        return update;
    }
}<|MERGE_RESOLUTION|>--- conflicted
+++ resolved
@@ -43,18 +43,6 @@
     public string Published_At { get; init; }
 }
 
-<<<<<<< HEAD
-public class UntrustedCertClientFactory : DefaultHttpClientFactory
-{
-    public override HttpMessageHandler CreateMessageHandler() {
-        return new HttpClientHandler {
-            ServerCertificateCustomValidationCallback = (_, _, _, _) => true
-        };
-    }
-}
-
-=======
->>>>>>> d7450497
 public interface IVersionUpdaterService
 {
     Task<UpdateNotificationDto> CheckForUpdate();
@@ -69,13 +57,8 @@
     private readonly IPresenceTracker _tracker;
     private readonly Markdown _markdown = new MarkdownDeep.Markdown();
 #pragma warning disable S1075
-<<<<<<< HEAD
-    private static readonly string GithubLatestReleasesUrl = "https://api.github.com/repos/Kareadita/Kavita/releases/latest";
-    private static readonly string GithubAllReleasesUrl = "https://api.github.com/repos/Kareadita/Kavita/releases";
-=======
     private const string GithubLatestReleasesUrl = "https://api.github.com/repos/Kareadita/Kavita/releases/latest";
     private const string GithubAllReleasesUrl = "https://api.github.com/repos/Kareadita/Kavita/releases";
->>>>>>> d7450497
 #pragma warning restore S1075
 
     public VersionUpdaterService(ILogger<VersionUpdaterService> logger, IHubContext<MessageHub> messageHub, IPresenceTracker tracker)
@@ -93,19 +76,12 @@
     /// <summary>
     /// Fetches the latest release from Github
     /// </summary>
-<<<<<<< HEAD
-    public async Task<UpdateNotificationDto> CheckForUpdate()
-    {
-        var update = await GetGithubRelease();
-        return CreateDto(update);
-=======
     /// <returns>Latest update or null if current version is greater than latest update</returns>
     public async Task<UpdateNotificationDto?> CheckForUpdate()
     {
         var update = await GetGithubRelease();
         var dto = CreateDto(update);
         return new Version(dto.UpdateVersion) <= new Version(dto.CurrentVersion) ? null : dto;
->>>>>>> d7450497
     }
 
     public async Task<IEnumerable<UpdateNotificationDto>> GetAllReleases()
@@ -140,17 +116,10 @@
     public async Task PushUpdate(UpdateNotificationDto update)
     {
         if (update == null) return;
-<<<<<<< HEAD
 
         var admins = await _tracker.GetOnlineAdmins();
         var updateVersion = new Version(update.CurrentVersion);
 
-=======
-
-        var admins = await _tracker.GetOnlineAdmins();
-        var updateVersion = new Version(update.CurrentVersion);
-
->>>>>>> d7450497
         if (BuildInfo.Version < updateVersion)
         {
             _logger.LogInformation("Server is out of date. Current: {CurrentVersion}. Available: {AvailableUpdate}", BuildInfo.Version, updateVersion);
