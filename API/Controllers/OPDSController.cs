--- conflicted
+++ resolved
@@ -166,11 +166,7 @@
                 return BadRequest("OPDS is not enabled on this server");
             var userId = await GetUser(apiKey);
             var user = await _unitOfWork.UserRepository.GetUserByIdAsync(userId);
-<<<<<<< HEAD
-            var isAdmin = await _userManager.IsInRoleAsync(user, PolicyConstants.AdminRole);
-=======
             var isAdmin = await _unitOfWork.UserRepository.IsUserAdmin(user);
->>>>>>> 4f18519f
 
             IList<CollectionTagDto> tags;
             if (isAdmin)
@@ -221,11 +217,7 @@
                 return BadRequest("OPDS is not enabled on this server");
             var userId = await GetUser(apiKey);
             var user = await _unitOfWork.UserRepository.GetUserByIdAsync(userId);
-<<<<<<< HEAD
-            var isAdmin = await _userManager.IsInRoleAsync(user, PolicyConstants.AdminRole);
-=======
             var isAdmin = await _unitOfWork.UserRepository.IsUserAdmin(user);
->>>>>>> 4f18519f
 
             IEnumerable <CollectionTagDto> tags;
             if (isAdmin)
@@ -312,21 +304,13 @@
 
             var feed = CreateFeed(readingList.Title + " Reading List", $"{apiKey}/reading-list/{readingListId}", apiKey);
 
-<<<<<<< HEAD
-            var items = await _unitOfWork.ReadingListRepository.GetReadingListItemDtosByIdAsync(readingListId, userId);
-=======
             var items = (await _unitOfWork.ReadingListRepository.GetReadingListItemDtosByIdAsync(readingListId, userId)).ToList();
->>>>>>> 4f18519f
             foreach (var item in items)
             {
                 feed.Entries.Add(new FeedEntry()
                 {
                     Id = item.ChapterId.ToString(),
-<<<<<<< HEAD
-                    Title = "Chapter " + item.ChapterNumber,
-=======
                     Title = $"{item.SeriesName} Chapter {item.ChapterNumber}",
->>>>>>> 4f18519f
                     Links = new List<FeedLink>()
                     {
                         CreateLink(FeedLinkRelation.SubSection, FeedLinkType.AtomNavigation, Prefix + $"{apiKey}/series/{item.SeriesId}/volume/{item.VolumeId}/chapter/{item.ChapterId}"),
@@ -335,8 +319,6 @@
                 });
             }
 
-<<<<<<< HEAD
-=======
             if (items.Count == 0)
             {
                 feed.Entries.Add(new FeedEntry()
@@ -345,7 +327,6 @@
                 });
             }
 
->>>>>>> 4f18519f
 
 
             return CreateXmlResult(SerializeXml(feed));
@@ -514,11 +495,7 @@
                 return BadRequest("OPDS is not enabled on this server");
             var userId = await GetUser(apiKey);
             var series = await _unitOfWork.SeriesRepository.GetSeriesDtoByIdAsync(seriesId, userId);
-<<<<<<< HEAD
-            var volumes = await _unitOfWork.SeriesRepository.GetVolumesDtoAsync(seriesId, userId);
-=======
             var volumes = await _unitOfWork.VolumeRepository.GetVolumesDtoAsync(seriesId, userId);
->>>>>>> 4f18519f
             var feed = CreateFeed(series.Name + " - Volumes", $"{apiKey}/series/{series.Id}", apiKey);
             feed.Links.Add(CreateLink(FeedLinkRelation.Image, FeedLinkType.Image, $"/api/image/series-cover?seriesId={seriesId}"));
             foreach (var volumeDto in volumes)
@@ -537,11 +514,7 @@
                 return BadRequest("OPDS is not enabled on this server");
             var userId = await GetUser(apiKey);
             var series = await _unitOfWork.SeriesRepository.GetSeriesDtoByIdAsync(seriesId, userId);
-<<<<<<< HEAD
-            var volume = await _unitOfWork.SeriesRepository.GetVolumeAsync(volumeId);
-=======
             var volume = await _unitOfWork.VolumeRepository.GetVolumeAsync(volumeId);
->>>>>>> 4f18519f
             var chapters =
                 (await _unitOfWork.ChapterRepository.GetChaptersAsync(volumeId)).OrderBy(x => double.Parse(x.Number),
                     _chapterSortComparer);
@@ -572,11 +545,7 @@
                 return BadRequest("OPDS is not enabled on this server");
             var userId = await GetUser(apiKey);
             var series = await _unitOfWork.SeriesRepository.GetSeriesDtoByIdAsync(seriesId, userId);
-<<<<<<< HEAD
-            var volume = await _unitOfWork.SeriesRepository.GetVolumeAsync(volumeId);
-=======
             var volume = await _unitOfWork.VolumeRepository.GetVolumeAsync(volumeId);
->>>>>>> 4f18519f
             var chapter = await _unitOfWork.ChapterRepository.GetChapterDtoAsync(chapterId);
             var files = await _unitOfWork.ChapterRepository.GetFilesForChapterAsync(chapterId);
 
