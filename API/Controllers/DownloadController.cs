﻿using System;
using System.Collections.Generic;
using System.IO;
using System.Linq;
using System.Threading.Tasks;
<<<<<<< HEAD
using API.Comparators;
=======
using API.Constants;
>>>>>>> d7450497
using API.Data;
using API.DTOs.Downloads;
using API.Entities;
using API.Entities.Enums;
using API.Extensions;
using API.Services;
using API.SignalR;
using Kavita.Common;
using Microsoft.AspNetCore.Authorization;
using Microsoft.AspNetCore.Identity;
using Microsoft.AspNetCore.Mvc;
using Microsoft.AspNetCore.SignalR;
<<<<<<< HEAD
=======
using Microsoft.Extensions.Logging;
>>>>>>> d7450497

namespace API.Controllers
{
    [Authorize(Policy="RequireDownloadRole")]
    public class DownloadController : BaseApiController
    {
        private readonly IUnitOfWork _unitOfWork;
        private readonly IArchiveService _archiveService;
        private readonly IDirectoryService _directoryService;
        private readonly IDownloadService _downloadService;
        private readonly IHubContext<MessageHub> _messageHub;
<<<<<<< HEAD
        private readonly NumericComparer _numericComparer;
        private const string DefaultContentType = "application/octet-stream";

        public DownloadController(IUnitOfWork unitOfWork, IArchiveService archiveService, IDirectoryService directoryService,
            ICacheService cacheService, IDownloadService downloadService, IHubContext<MessageHub> messageHub)
=======
        private readonly UserManager<AppUser> _userManager;
        private readonly ILogger<DownloadController> _logger;
        private const string DefaultContentType = "application/octet-stream";

        public DownloadController(IUnitOfWork unitOfWork, IArchiveService archiveService, IDirectoryService directoryService,
            IDownloadService downloadService, IHubContext<MessageHub> messageHub, UserManager<AppUser> userManager, ILogger<DownloadController> logger)
>>>>>>> d7450497
        {
            _unitOfWork = unitOfWork;
            _archiveService = archiveService;
            _directoryService = directoryService;
            _downloadService = downloadService;
            _messageHub = messageHub;
<<<<<<< HEAD
            _numericComparer = new NumericComparer();
=======
            _userManager = userManager;
            _logger = logger;
>>>>>>> d7450497
        }

        [HttpGet("volume-size")]
        public async Task<ActionResult<long>> GetVolumeSize(int volumeId)
        {
            var files = await _unitOfWork.VolumeRepository.GetFilesForVolume(volumeId);
            return Ok(_directoryService.GetTotalSize(files.Select(c => c.FilePath)));
        }

        [HttpGet("chapter-size")]
        public async Task<ActionResult<long>> GetChapterSize(int chapterId)
        {
            var files = await _unitOfWork.ChapterRepository.GetFilesForChapterAsync(chapterId);
            return Ok(_directoryService.GetTotalSize(files.Select(c => c.FilePath)));
        }

        [HttpGet("series-size")]
        public async Task<ActionResult<long>> GetSeriesSize(int seriesId)
        {
            var files = await _unitOfWork.SeriesRepository.GetFilesForSeries(seriesId);
            return Ok(_directoryService.GetTotalSize(files.Select(c => c.FilePath)));
        }

        [Authorize(Policy="RequireDownloadRole")]
        [HttpGet("volume")]
        public async Task<ActionResult> DownloadVolume(int volumeId)
        {
            if (!await HasDownloadPermission()) return BadRequest("You do not have permission");

            var files = await _unitOfWork.VolumeRepository.GetFilesForVolume(volumeId);
            var volume = await _unitOfWork.VolumeRepository.GetVolumeByIdAsync(volumeId);
            var series = await _unitOfWork.SeriesRepository.GetSeriesByIdAsync(volume.SeriesId);
            try
            {
                return await DownloadFiles(files, $"download_{User.GetUsername()}_v{volumeId}", $"{series.Name} - Volume {volume.Number}.zip");
            }
            catch (KavitaException ex)
            {
                return BadRequest(ex.Message);
            }
        }

        private async Task<bool> HasDownloadPermission()
        {
            var user = await _unitOfWork.UserRepository.GetUserByUsernameAsync(User.GetUsername());
            var roles = await _userManager.GetRolesAsync(user);
            return roles.Contains(PolicyConstants.DownloadRole) || roles.Contains(PolicyConstants.AdminRole);
        }

        private async Task<ActionResult> GetFirstFileDownload(IEnumerable<MangaFile> files)
        {
            var (bytes, contentType, fileDownloadName) = await _downloadService.GetFirstFileDownload(files);
            return File(bytes, contentType, fileDownloadName);
        }

        [HttpGet("chapter")]
        public async Task<ActionResult> DownloadChapter(int chapterId)
        {
            if (!await HasDownloadPermission()) return BadRequest("You do not have permission");
            var files = await _unitOfWork.ChapterRepository.GetFilesForChapterAsync(chapterId);
            var chapter = await _unitOfWork.ChapterRepository.GetChapterAsync(chapterId);
            var volume = await _unitOfWork.VolumeRepository.GetVolumeByIdAsync(chapter.VolumeId);
            var series = await _unitOfWork.SeriesRepository.GetSeriesByIdAsync(volume.SeriesId);
            try
            {
                return await DownloadFiles(files, $"download_{User.GetUsername()}_c{chapterId}", $"{series.Name} - Chapter {chapter.Number}.zip");
<<<<<<< HEAD
=======
            }
            catch (KavitaException ex)
            {
                return BadRequest(ex.Message);
            }
        }

        private async Task<ActionResult> DownloadFiles(ICollection<MangaFile> files, string tempFolder, string downloadName)
        {
            try
            {
                await _messageHub.Clients.All.SendAsync(SignalREvents.DownloadProgress,
                    MessageFactory.DownloadProgressEvent(User.GetUsername(),
                        Path.GetFileNameWithoutExtension(downloadName), 0F));
                if (files.Count == 1)
                {
                    await _messageHub.Clients.All.SendAsync(SignalREvents.DownloadProgress,
                        MessageFactory.DownloadProgressEvent(User.GetUsername(),
                            Path.GetFileNameWithoutExtension(downloadName), 1F));
                    return await GetFirstFileDownload(files);
                }

                var (fileBytes, _) = await _archiveService.CreateZipForDownload(files.Select(c => c.FilePath),
                    tempFolder);
                await _messageHub.Clients.All.SendAsync(SignalREvents.DownloadProgress,
                    MessageFactory.DownloadProgressEvent(User.GetUsername(),
                        Path.GetFileNameWithoutExtension(downloadName), 1F));
                return File(fileBytes, DefaultContentType, downloadName);
>>>>>>> d7450497
            }
            catch (Exception ex)
            {
                _logger.LogError(ex, "There was an exception when trying to download files");
                await _messageHub.Clients.All.SendAsync(SignalREvents.DownloadProgress,
                    MessageFactory.DownloadProgressEvent(User.GetUsername(),
                        Path.GetFileNameWithoutExtension(downloadName), 1F));
                throw;
            }
        }

        private async Task<ActionResult> DownloadFiles(ICollection<MangaFile> files, string tempFolder, string downloadName)
        {
            await _messageHub.Clients.All.SendAsync(SignalREvents.DownloadProgress,
                MessageFactory.DownloadProgressEvent(User.GetUsername(), Path.GetFileNameWithoutExtension(downloadName), 0F));
            if (files.Count == 1)
            {
                return await GetFirstFileDownload(files);
            }
            var (fileBytes, _) = await _archiveService.CreateZipForDownload(files.Select(c => c.FilePath),
                tempFolder);
            await _messageHub.Clients.All.SendAsync(SignalREvents.DownloadProgress,
                MessageFactory.DownloadProgressEvent(User.GetUsername(), Path.GetFileNameWithoutExtension(downloadName), 1F));
            return File(fileBytes, DefaultContentType, downloadName);
        }

        [HttpGet("series")]
        public async Task<ActionResult> DownloadSeries(int seriesId)
        {
            if (!await HasDownloadPermission()) return BadRequest("You do not have permission");
            var files = await _unitOfWork.SeriesRepository.GetFilesForSeries(seriesId);
            var series = await _unitOfWork.SeriesRepository.GetSeriesByIdAsync(seriesId);
            try
            {
                return await DownloadFiles(files, $"download_{User.GetUsername()}_s{seriesId}", $"{series.Name}.zip");
            }
            catch (KavitaException ex)
            {
                return BadRequest(ex.Message);
            }
        }

        [HttpPost("bookmarks")]
        public async Task<ActionResult> DownloadBookmarkPages(DownloadBookmarkDto downloadBookmarkDto)
        {
            if (!await HasDownloadPermission()) return BadRequest("You do not have permission");

            // We know that all bookmarks will be for one single seriesId
            var user = await _unitOfWork.UserRepository.GetUserByUsernameAsync(User.GetUsername());
            var series = await _unitOfWork.SeriesRepository.GetSeriesByIdAsync(downloadBookmarkDto.Bookmarks.First().SeriesId);

            var bookmarkDirectory =
                (await _unitOfWork.SettingsRepository.GetSettingAsync(ServerSettingKey.BookmarkDirectory)).Value;
<<<<<<< HEAD
            var files = (await _unitOfWork.UserRepository.GetAllBookmarksByIds(downloadBookmarkDto.Bookmarks
                .Select(b => b.Id)
                .ToList()))
                .Select(b => Parser.Parser.NormalizePath(_directoryService.FileSystem.Path.Join(bookmarkDirectory, b.FileName)));

            var (fileBytes, _) = await _archiveService.CreateZipForDownload(files,
                $"download_{user.Id}_{series.Id}_bookmarks");
            return File(fileBytes, DefaultContentType, $"{series.Name} - Bookmarks.zip");
=======

            var files = (await _unitOfWork.UserRepository.GetAllBookmarksByIds(downloadBookmarkDto.Bookmarks
                .Select(b => b.Id)
                .ToList()))
                .Select(b => Parser.Parser.NormalizePath(_directoryService.FileSystem.Path.Join(bookmarkDirectory, $"{b.ChapterId}_{b.FileName}")));

            var filename = $"{series.Name} - Bookmarks.zip";
            await _messageHub.Clients.All.SendAsync(SignalREvents.DownloadProgress,
                MessageFactory.DownloadProgressEvent(User.GetUsername(), Path.GetFileNameWithoutExtension(filename), 0F));
            var (fileBytes, _) = await _archiveService.CreateZipForDownload(files,
                $"download_{user.Id}_{series.Id}_bookmarks");
            await _messageHub.Clients.All.SendAsync(SignalREvents.DownloadProgress,
                MessageFactory.DownloadProgressEvent(User.GetUsername(), Path.GetFileNameWithoutExtension(filename), 1F));
            return File(fileBytes, DefaultContentType, filename);
>>>>>>> d7450497
        }

    }
}<|MERGE_RESOLUTION|>--- conflicted
+++ resolved
@@ -3,11 +3,7 @@
 using System.IO;
 using System.Linq;
 using System.Threading.Tasks;
-<<<<<<< HEAD
-using API.Comparators;
-=======
 using API.Constants;
->>>>>>> d7450497
 using API.Data;
 using API.DTOs.Downloads;
 using API.Entities;
@@ -20,10 +16,7 @@
 using Microsoft.AspNetCore.Identity;
 using Microsoft.AspNetCore.Mvc;
 using Microsoft.AspNetCore.SignalR;
-<<<<<<< HEAD
-=======
 using Microsoft.Extensions.Logging;
->>>>>>> d7450497
 
 namespace API.Controllers
 {
@@ -35,32 +28,20 @@
         private readonly IDirectoryService _directoryService;
         private readonly IDownloadService _downloadService;
         private readonly IHubContext<MessageHub> _messageHub;
-<<<<<<< HEAD
-        private readonly NumericComparer _numericComparer;
-        private const string DefaultContentType = "application/octet-stream";
-
-        public DownloadController(IUnitOfWork unitOfWork, IArchiveService archiveService, IDirectoryService directoryService,
-            ICacheService cacheService, IDownloadService downloadService, IHubContext<MessageHub> messageHub)
-=======
         private readonly UserManager<AppUser> _userManager;
         private readonly ILogger<DownloadController> _logger;
         private const string DefaultContentType = "application/octet-stream";
 
         public DownloadController(IUnitOfWork unitOfWork, IArchiveService archiveService, IDirectoryService directoryService,
             IDownloadService downloadService, IHubContext<MessageHub> messageHub, UserManager<AppUser> userManager, ILogger<DownloadController> logger)
->>>>>>> d7450497
         {
             _unitOfWork = unitOfWork;
             _archiveService = archiveService;
             _directoryService = directoryService;
             _downloadService = downloadService;
             _messageHub = messageHub;
-<<<<<<< HEAD
-            _numericComparer = new NumericComparer();
-=======
             _userManager = userManager;
             _logger = logger;
->>>>>>> d7450497
         }
 
         [HttpGet("volume-size")]
@@ -127,8 +108,6 @@
             try
             {
                 return await DownloadFiles(files, $"download_{User.GetUsername()}_c{chapterId}", $"{series.Name} - Chapter {chapter.Number}.zip");
-<<<<<<< HEAD
-=======
             }
             catch (KavitaException ex)
             {
@@ -157,7 +136,6 @@
                     MessageFactory.DownloadProgressEvent(User.GetUsername(),
                         Path.GetFileNameWithoutExtension(downloadName), 1F));
                 return File(fileBytes, DefaultContentType, downloadName);
->>>>>>> d7450497
             }
             catch (Exception ex)
             {
@@ -167,21 +145,6 @@
                         Path.GetFileNameWithoutExtension(downloadName), 1F));
                 throw;
             }
-        }
-
-        private async Task<ActionResult> DownloadFiles(ICollection<MangaFile> files, string tempFolder, string downloadName)
-        {
-            await _messageHub.Clients.All.SendAsync(SignalREvents.DownloadProgress,
-                MessageFactory.DownloadProgressEvent(User.GetUsername(), Path.GetFileNameWithoutExtension(downloadName), 0F));
-            if (files.Count == 1)
-            {
-                return await GetFirstFileDownload(files);
-            }
-            var (fileBytes, _) = await _archiveService.CreateZipForDownload(files.Select(c => c.FilePath),
-                tempFolder);
-            await _messageHub.Clients.All.SendAsync(SignalREvents.DownloadProgress,
-                MessageFactory.DownloadProgressEvent(User.GetUsername(), Path.GetFileNameWithoutExtension(downloadName), 1F));
-            return File(fileBytes, DefaultContentType, downloadName);
         }
 
         [HttpGet("series")]
@@ -211,16 +174,6 @@
 
             var bookmarkDirectory =
                 (await _unitOfWork.SettingsRepository.GetSettingAsync(ServerSettingKey.BookmarkDirectory)).Value;
-<<<<<<< HEAD
-            var files = (await _unitOfWork.UserRepository.GetAllBookmarksByIds(downloadBookmarkDto.Bookmarks
-                .Select(b => b.Id)
-                .ToList()))
-                .Select(b => Parser.Parser.NormalizePath(_directoryService.FileSystem.Path.Join(bookmarkDirectory, b.FileName)));
-
-            var (fileBytes, _) = await _archiveService.CreateZipForDownload(files,
-                $"download_{user.Id}_{series.Id}_bookmarks");
-            return File(fileBytes, DefaultContentType, $"{series.Name} - Bookmarks.zip");
-=======
 
             var files = (await _unitOfWork.UserRepository.GetAllBookmarksByIds(downloadBookmarkDto.Bookmarks
                 .Select(b => b.Id)
@@ -235,7 +188,6 @@
             await _messageHub.Clients.All.SendAsync(SignalREvents.DownloadProgress,
                 MessageFactory.DownloadProgressEvent(User.GetUsername(), Path.GetFileNameWithoutExtension(filename), 1F));
             return File(fileBytes, DefaultContentType, filename);
->>>>>>> d7450497
         }
 
     }
