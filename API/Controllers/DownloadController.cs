--- conflicted
+++ resolved
@@ -92,11 +92,7 @@
         {
             var files = await _unitOfWork.ChapterRepository.GetFilesForChapterAsync(chapterId);
             var chapter = await _unitOfWork.ChapterRepository.GetChapterAsync(chapterId);
-<<<<<<< HEAD
-            var volume = await _unitOfWork.SeriesRepository.GetVolumeByIdAsync(chapter.VolumeId);
-=======
             var volume = await _unitOfWork.VolumeRepository.GetVolumeByIdAsync(chapter.VolumeId);
->>>>>>> 4f18519f
             var series = await _unitOfWork.SeriesRepository.GetSeriesByIdAsync(volume.SeriesId);
             try
             {
