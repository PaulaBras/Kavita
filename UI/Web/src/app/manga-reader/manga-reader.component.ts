--- conflicted
+++ resolved
@@ -23,11 +23,8 @@
 import { Preferences, scalingOptions } from '../_models/preferences/preferences';
 import { READER_MODE } from '../_models/preferences/reader-mode';
 import { MangaFormat } from '../_models/manga-format';
-<<<<<<< HEAD
-=======
 import { LibraryService } from '../_services/library.service';
 import { LibraryType } from '../_models/library';
->>>>>>> 4f18519f
 
 const PREFETCH_PAGES = 5;
 
@@ -75,7 +72,6 @@
    * Reading List id. Defaults to -1.
    */
   readingListId: number = CHAPTER_ID_DOESNT_EXIST;
-<<<<<<< HEAD
 
   /**
    * If this is true, no progress will be saved.
@@ -83,15 +79,6 @@
   incognitoMode: boolean = false;
 
   /**
-=======
-
-  /**
-   * If this is true, no progress will be saved.
-   */
-  incognitoMode: boolean = false;
-
-  /**
->>>>>>> 4f18519f
    * If this is true, chapters will be fetched in the order of a reading list, rather than natural series order. 
    */
   readingListMode: boolean = false;
@@ -420,11 +407,7 @@
     forkJoin({
       progress: this.readerService.getProgress(this.chapterId),
       chapterInfo: this.readerService.getChapterInfo(this.chapterId),
-<<<<<<< HEAD
-      bookmarks: this.readerService.getBookmarks(this.chapterId)
-=======
       bookmarks: this.readerService.getBookmarks(this.chapterId),
->>>>>>> 4f18519f
     }).pipe(take(1)).subscribe(results => {
 
       if (this.readingListMode && results.chapterInfo.seriesFormat === MangaFormat.EPUB) {
@@ -793,17 +776,10 @@
       const newRoute = this.readerService.getNextChapterUrl(this.router.url, this.chapterId, this.incognitoMode, this.readingListMode, this.readingListId);
       window.history.replaceState({}, '', newRoute);
       this.init();
-<<<<<<< HEAD
-      this.toastr.info(direction + ' chapter loaded', '', {timeOut: 3000});
-    } else {
-      // This will only happen if no actual chapter can be found
-      this.toastr.warning('Could not find ' + direction.toLowerCase() + ' chapter');
-=======
       this.toastr.info(direction + ' ' + this.utilityService.formatChapterName(this.libraryType).toLowerCase() + ' loaded', '', {timeOut: 3000});
     } else {
       // This will only happen if no actual chapter can be found
       this.toastr.warning('Could not find ' + direction.toLowerCase() + ' ' + this.utilityService.formatChapterName(this.libraryType).toLowerCase());
->>>>>>> 4f18519f
       this.isLoading = false;
       if (direction === 'Prev') {
         this.prevPageDisabled = true;
