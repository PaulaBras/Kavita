<div class="reader">
    <div class="fixed-top overlay" *ngIf="menuOpen" [@slideFromTop]="menuOpen">
        <div style="display: flex; margin-top: 5px;">
            <button class="btn btn-icon" style="height: 100%" title="Back" (click)="closeReader()">
                <i class="fa fa-arrow-left" aria-hidden="true"></i>
                <span class="sr-only">Back</span>
            </button>
            
            <div>
                <div style="font-weight: bold;">{{title}} <span *ngIf="incognitoMode">(<i class="fa fa-glasses"  aria-hidden="true"></i><span class="sr-only">Incognito Mode</span>)</span></div>
                <div class="subtitle">
                    {{subtitle}}
                </div>
            </div>
            <div style="margin-left: auto; padding-right: 3%;">
                <button class="btn btn-icon btn-small" role="checkbox" [attr.aria-checked]="pageBookmarked" title="{{pageBookmarked ? 'Unbookmark Page' : 'Bookmark Page'}}" (click)="bookmarkPage()"><i class="{{pageBookmarked ? 'fa' : 'far'}} fa-bookmark" aria-hidden="true"></i><span class="sr-only">{{pageBookmarked ? 'Unbookmark Page' : 'Bookmark Page'}}</span></button>
            </div>
        </div>
    </div>
    <ng-container *ngIf="isLoading">
        <div class="spinner-border text-secondary loading" role="status">
            <span class="invisible">Loading...</span>
        </div>
    </ng-container>

    <div (click)="toggleMenu()" class="reading-area">
        <canvas #content class="{{getFittingOptionClass()}} {{this.colorMode}} {{readerMode === READER_MODE.MANGA_LR || readerMode === READER_MODE.MANGA_UD ? '' : 'd-none'}}" 
                ondragstart="return false;" onselectstart="return false;">
        </canvas>
        <div class="webtoon-images" *ngIf="readerMode === READER_MODE.WEBTOON && !isLoading">
            <app-infinite-scroller [pageNum]="pageNum" [bufferPages]="5" [goToPage]="goToPageEvent" (pageNumberChange)="handleWebtoonPageChange($event)" [totalPages]="maxPages - 1" [urlProvider]="getPageUrl" (loadNextChapter)="loadNextChapter()" (loadPrevChapter)="loadPrevChapter()"></app-infinite-scroller>
        </div>
        <ng-container *ngIf="readerMode === READER_MODE.MANGA_LR || readerMode === READER_MODE.MANGA_UD">
<<<<<<< HEAD
            <div class="{{readerMode === READER_MODE.MANGA_LR ? 'right' : 'top'}} {{clickOverlayClass('right')}}" (click)="handlePageChange($event, 'right')"></div>
            <div class="{{readerMode === READER_MODE.MANGA_LR ? 'left' : 'bottom'}} {{clickOverlayClass('left')}}" (click)="handlePageChange($event, 'left')"></div>
=======
            <div class="{{readerMode === READER_MODE.MANGA_LR ? 'right' : 'bottom'}} {{clickOverlayClass('right')}}" (click)="handlePageChange($event, 'right')"></div>
            <div class="{{readerMode === READER_MODE.MANGA_LR ? 'left' : 'top'}} {{clickOverlayClass('left')}}" (click)="handlePageChange($event, 'left')"></div>
>>>>>>> 4f18519f
        </ng-container>
    </div>
    
    <div class="fixed-bottom overlay" *ngIf="menuOpen" [@slideFromBottom]="menuOpen">
        <div class="form-group" *ngIf="pageOptions != undefined && pageOptions.ceil != undefined">
            <span class="sr-only" id="slider-info"></span>
            <div class="row no-gutters">
                <button class="btn btn-small btn-icon col-1" [disabled]="prevChapterDisabled" (click)="loadPrevChapter();resetMenuCloseTimer();" title="Prev Chapter/Volume"><i class="fa fa-fast-backward" aria-hidden="true"></i></button>
                <button class="btn btn-small btn-icon col-1" [disabled]="prevPageDisabled || pageNum === 0" (click)="goToPage(0);resetMenuCloseTimer();" title="First Page"><i class="fa fa-step-backward" aria-hidden="true"></i></button>
                <div class="col custom-slider" *ngIf="pageOptions.ceil > 0; else noSlider">
                    <ngx-slider [options]="pageOptions" [value]="pageNum" aria-describedby="slider-info" [manualRefresh]="refreshSlider" (userChangeEnd)="sliderPageUpdate($event);startMenuCloseTimer()" (userChangeStart)="cancelMenuCloseTimer();"></ngx-slider>
                </div>
                <ng-template #noSlider>
                    <div class="col custom-slider">
                        <ngx-slider [options]="pageOptions" [value]="pageNum" aria-describedby="slider-info" (userChangeEnd)="startMenuCloseTimer()" (userChangeStart)="cancelMenuCloseTimer();"></ngx-slider>
                    </div>
                </ng-template>
                <button class="btn btn-small btn-icon col-2" [disabled]="nextPageDisabled || pageNum >= maxPages - 1" (click)="goToPage(this.maxPages);resetMenuCloseTimer();" title="Last Page"><i class="fa fa-step-forward" aria-hidden="true"></i></button>
                <button class="btn btn-small btn-icon col-1" [disabled]="nextChapterDisabled" (click)="loadNextChapter();resetMenuCloseTimer();" title="Next Chapter/Volume"><i class="fa fa-fast-forward" aria-hidden="true"></i></button>
            </div>
            
            
        </div>
        <div class="row pt-4 ml-2 mr-2">
            <div class="col">
                <button class="btn btn-icon" (click)="setReadingDirection();resetMenuCloseTimer();" [disabled]="readerMode === READER_MODE.WEBTOON || readerMode === READER_MODE.MANGA_UD" aria-describedby="reading-direction" title="Reading Direction: {{readingDirection === ReadingDirection.LeftToRight ? 'Left to Right' : 'Right to Left'}}">
                    <i class="fa fa-angle-double-{{readingDirection === ReadingDirection.LeftToRight ? 'right' : 'left'}}" aria-hidden="true"></i>
                    <span id="reading-direction" class="sr-only">{{readingDirection === ReadingDirection.LeftToRight ? 'Left to Right' : 'Right to Left'}}</span>
                </button>
            </div>
            <div class="col">
                <button class="btn btn-icon" title="Reading Mode" (click)="toggleReaderMode();resetMenuCloseTimer();">
                    <i class="fa {{readerModeIcon}}" aria-hidden="true"></i>
                    <span class="sr-only">Reading Mode</span>
                </button>
            </div>
            <div class="col">
                <button class="btn btn-icon {{this.colorMode}}" [disabled]="readerMode === READER_MODE.WEBTOON" title="Color Options: {{colorOptionName}}" (click)="toggleColorMode();resetMenuCloseTimer();">
                    <i class="fa fa-palette" aria-hidden="true"></i>
                    <span class="sr-only"></span>
                </button>
            </div>
            <div class="col">
                <button class="btn btn-icon" title="Settings" (click)="settingsOpen = !settingsOpen;resetMenuCloseTimer();">
                    <i class="fa fa-sliders-h" aria-hidden="true"></i>
                    <span class="sr-only">Settings</span>
                </button>
            </div>
        </div>
        <div class="bottom-menu" *ngIf="settingsOpen && generalSettingsForm">
            <form [formGroup]="generalSettingsForm">
                <div class="row">
                    <div class="col-6">
                        <label for="page-splitting">Image Splitting</label>&nbsp;
                        <div class="split fa fa-image">
                            <div class="{{splitIconClass}}"></div> 
                        </div>
                    </div>
                    <div class="col-6">
                        <div class="form-group">
                            <select class="form-control" id="page-splitting" formControlName="pageSplitOption">
                                <option [value]="1">Right to Left</option>
                                <option [value]="0">Left to Right</option>
                                <option [value]="2">None</option>
                            </select>
                        </div>
                    </div>
                </div>

                <div class="row">
                    <div class="col-6">
                        <label for="page-fitting">Image Scaling</label>&nbsp;<i class="fa {{getFittingIcon()}}" aria-hidden="true"></i>
                    </div>
                    <div class="col-6">
                        <select class="form-control" id="page-fitting" formControlName="fittingOption">
                            <option value="full-height">Height</option>
                            <option value="full-width">Width</option>
                            <option value="original">Original</option>
                        </select>
                    </div>
                </div>

                <div class="row mt-2 mb-2">
                    <div class="col-6">
                        <label for="autoCloseMenu" class="form-check-label">Auto Close Menu</label>
                    </div>
                    <div class="col-6">
                        <div class="form-check">
                            <input id="autoCloseMenu" type="checkbox" aria-label="Admin" class="form-check-input" formControlName="autoCloseMenu">
                        </div>
                    </div>
                </div>
            </form>
        </div>
    </div>
    
</div><|MERGE_RESOLUTION|>--- conflicted
+++ resolved
@@ -31,13 +31,8 @@
             <app-infinite-scroller [pageNum]="pageNum" [bufferPages]="5" [goToPage]="goToPageEvent" (pageNumberChange)="handleWebtoonPageChange($event)" [totalPages]="maxPages - 1" [urlProvider]="getPageUrl" (loadNextChapter)="loadNextChapter()" (loadPrevChapter)="loadPrevChapter()"></app-infinite-scroller>
         </div>
         <ng-container *ngIf="readerMode === READER_MODE.MANGA_LR || readerMode === READER_MODE.MANGA_UD">
-<<<<<<< HEAD
-            <div class="{{readerMode === READER_MODE.MANGA_LR ? 'right' : 'top'}} {{clickOverlayClass('right')}}" (click)="handlePageChange($event, 'right')"></div>
-            <div class="{{readerMode === READER_MODE.MANGA_LR ? 'left' : 'bottom'}} {{clickOverlayClass('left')}}" (click)="handlePageChange($event, 'left')"></div>
-=======
             <div class="{{readerMode === READER_MODE.MANGA_LR ? 'right' : 'bottom'}} {{clickOverlayClass('right')}}" (click)="handlePageChange($event, 'right')"></div>
             <div class="{{readerMode === READER_MODE.MANGA_LR ? 'left' : 'top'}} {{clickOverlayClass('left')}}" (click)="handlePageChange($event, 'left')"></div>
->>>>>>> 4f18519f
         </ng-container>
     </div>
     
