import { Component, EventEmitter, Input, OnChanges, OnDestroy, OnInit, Output, Renderer2, SimpleChanges } from '@angular/core';
import { ToastrService } from 'ngx-toastr';
import { BehaviorSubject, fromEvent, ReplaySubject, Subject } from 'rxjs';
import { debounceTime, takeUntil } from 'rxjs/operators';
import { ReaderService } from '../../_services/reader.service';
import { PAGING_DIRECTION } from '../_models/reader-enums';
import { WebtoonImage } from '../_models/webtoon-image';

/**
 * How much additional space should pass, past the original bottom of the document height before we trigger the next chapter load
 */
const SPACER_SCROLL_INTO_PX = 200;

/**
 * Bitwise enums for configuring how much debug information we want
 */
const enum DEBUG_MODES {
  /**
   * No Debug information
   */
  None = 0,
  /**
   * Turn on debug logging
   */
  Logs = 2,
  /**
   * Turn on the action bar in UI
   */
  ActionBar = 4,
  /**
   * Turn on Page outline
   */
  Outline = 8


}

@Component({
  selector: 'app-infinite-scroller',
  templateUrl: './infinite-scroller.component.html',
  styleUrls: ['./infinite-scroller.component.scss']
})
export class InfiniteScrollerComponent implements OnInit, OnChanges, OnDestroy {

  /**
   * Current page number aka what's recorded on screen
   */
  @Input() pageNum: number = 0;
  /**
   * Number of pages to prefetch ahead of position
   */
  @Input() bufferPages: number = 5;
  /**
   * Total number of pages
   */
  @Input() totalPages: number = 0;
  /**
   * Method to generate the src for Image loading
   */
  @Input() urlProvider!: (page: number) => string;
  @Output() pageNumberChange: EventEmitter<number> = new EventEmitter<number>();
  @Output() loadNextChapter: EventEmitter<void> = new EventEmitter<void>();
  @Output() loadPrevChapter: EventEmitter<void> = new EventEmitter<void>();

  @Input() goToPage: ReplaySubject<number> = new ReplaySubject<number>();
  
  /**
   * Stores and emits all the src urls
   */
  webtoonImages: BehaviorSubject<WebtoonImage[]> = new BehaviorSubject<WebtoonImage[]>([]);

  /**
   * Responsible for calculating current page on screen and uses hooks to trigger prefetching.
   * Note: threshold will fire differently due to size of images. 1 requires full image on screen. 0 means 1px on screen. We use 0.01 as 0 does not work currently.
   */
  intersectionObserver: IntersectionObserver = new IntersectionObserver((entries) => this.handleIntersection(entries), { threshold: 0.01 });
  /**
   * Direction we are scrolling. Controls calculations for prefetching
   */
  scrollingDirection: PAGING_DIRECTION = PAGING_DIRECTION.FORWARD;
  /**
   * Temp variable to keep track of scrolling position between scrolls to caclulate direction
   */
  prevScrollPosition: number = 0;
  /**
   * Temp variable to keep track of when the scrollTo() finishes, so we can start capturing scroll events again
   */
  currentPageElem: Element | null = null;
  /**
   * The minimum width of images in webtoon. On image loading, this is checked and updated. All images will get this assigned to them for rendering.
   */
  webtoonImageWidth: number = window.innerWidth || document.documentElement.clientWidth || document.body.clientWidth;
  /**
   * Used to tell if a scrollTo() operation is in progress
   */
  isScrolling: boolean = false;
  /**
   * Whether all prefetched images have loaded on the screen (not neccesarily in viewport)
   */
  allImagesLoaded: boolean = false;
  /**
   * Denotes each page that has been loaded or not. If pruning is implemented, the key will be deleted.
   */
   imagesLoaded: {[key: number]: number} = {};
  /**
   * If the user has scrolled all the way to the bottom. This is used solely for continuous reading
   */
   atBottom: boolean = false;   
   /**
   * If the user has scrolled all the way to the top. This is used solely for continuous reading
   */
   atTop: boolean = false;
   /**
    * Keeps track of the previous scrolling height for restoring scroll position after we inject spacer block
    */
   previousScrollHeightMinusTop: number = 0;
  /**
   * Debug mode. Will show extra information. Use bitwise (|) operators between different modes to enable different output
   */
  debugMode: DEBUG_MODES = DEBUG_MODES.None;

  get minPageLoaded() {
    return Math.min(...Object.values(this.imagesLoaded));
  }

  get maxPageLoaded() {
    return Math.max(...Object.values(this.imagesLoaded));
  }




  private readonly onDestroy = new Subject<void>();

  constructor(private readerService: ReaderService, private renderer: Renderer2, private toastr: ToastrService) {}

  ngOnChanges(changes: SimpleChanges): void {
    if (changes.hasOwnProperty('totalPages') && changes['totalPages'].previousValue != changes['totalPages'].currentValue) {
      this.totalPages = changes['totalPages'].currentValue;
      this.initWebtoonReader();
    }
  }

  ngOnDestroy(): void {
    this.intersectionObserver.disconnect();
    this.onDestroy.next();
    this.onDestroy.complete();
  }

  ngOnInit(): void {
    fromEvent(window, 'scroll')
    .pipe(debounceTime(20), takeUntil(this.onDestroy)) 
    .subscribe((event) => this.handleScrollEvent(event));

    if (this.goToPage) {
      this.goToPage.pipe(takeUntil(this.onDestroy)).subscribe(page => {
        this.debugLog('[GoToPage] jump has occured from ' + this.pageNum + ' to ' + page);
        const isSamePage = this.pageNum === page;
        if (isSamePage) { return; }

        if (this.pageNum < page) {
          this.scrollingDirection = PAGING_DIRECTION.FORWARD;
        } else {
          this.scrollingDirection = PAGING_DIRECTION.BACKWARDS;
        }

        this.setPageNum(page, true);
      });
    }
  }

  /**
   * On scroll in document, calculate if the user/javascript has scrolled to the current image element (and it's visible), update that scrolling has ended completely, 
   * and calculate the direction the scrolling is occuring. This is used for prefetching.
   * @param event Scroll Event
   */
  handleScrollEvent(event?: any) {
    const verticalOffset = (window.pageYOffset 
      || document.documentElement.scrollTop 
      || document.body.scrollTop || 0);

    if (this.isScrolling && this.currentPageElem != null && this.isElementVisible(this.currentPageElem)) {
      this.debugLog('[Scroll] Image is visible from scroll, isScrolling is now false');
      this.isScrolling = false;
    }

    if (verticalOffset > this.prevScrollPosition) {
      this.scrollingDirection = PAGING_DIRECTION.FORWARD;
    } else {
      this.scrollingDirection = PAGING_DIRECTION.BACKWARDS;
    }
    this.prevScrollPosition = verticalOffset;

    // Check if we hit the last page
    this.checkIfShouldTriggerContinuousReader();

  }

  getTotalHeight() {
    let totalHeight = 0;
    document.querySelectorAll('img[id^="page-"]').forEach(img => totalHeight += img.getBoundingClientRect().height);
    return totalHeight;
  }
  getTotalScroll() {
    return document.documentElement.offsetHeight + document.documentElement.scrollTop;
  }
  getScrollTop() {
<<<<<<< HEAD
    return document.documentElement.scrollTop
=======
    return document.documentElement.scrollTop;
>>>>>>> 4f18519f
  }

  checkIfShouldTriggerContinuousReader() {
    if (this.isScrolling) return;

    if (this.scrollingDirection === PAGING_DIRECTION.FORWARD) {
      const totalHeight = this.getTotalHeight();
      const totalScroll = this.getTotalScroll();

      // If we were at top but have started scrolling down past page 0, remove top spacer
      if (this.atTop && this.pageNum > 0) {
        this.atTop = false;
      }
      // debug mode will add an extra pixel from the image border + (this.debug ? 1 : 0) 
      if (totalScroll === totalHeight && !this.atBottom) {
        this.atBottom = true;
        this.setPageNum(this.totalPages);
        // Scroll user back to original location
        this.previousScrollHeightMinusTop = document.documentElement.scrollTop;
        requestAnimationFrame(() => document.documentElement.scrollTop = this.previousScrollHeightMinusTop + (SPACER_SCROLL_INTO_PX / 2));
      } else if (totalScroll >= totalHeight + SPACER_SCROLL_INTO_PX && this.atBottom) { 
        // This if statement will fire once we scroll into the spacer at all
        this.loadNextChapter.emit();
      }
    } else {
      // < 5 because debug mode and FF (mobile) can report non 0, despite being at 0
      if (this.getScrollTop() < 5 && this.pageNum === 0 && !this.atTop) {
        this.atBottom = false;

        this.atTop = true; 
        // Scroll user back to original location
        this.previousScrollHeightMinusTop = document.documentElement.scrollHeight - document.documentElement.scrollTop;
        requestAnimationFrame(() => window.scrollTo(0, SPACER_SCROLL_INTO_PX));
      } else if (this.getScrollTop() < 5 && this.pageNum === 0 && this.atTop) {
        // If already at top, then we moving on
        this.loadPrevChapter.emit();
      }
    }

  }

  /**
   * Is any part of the element visible in the scrollport. Does not take into account 
   * style properites, just scroll port visibility. 
   * @param elem 
   * @returns 
   */
  isElementVisible(elem: Element) {
    if (elem === null || elem === undefined) { return false; }

    // NOTE: This will say an element is visible if it is 1 px offscreen on top
    var rect = elem.getBoundingClientRect();

    return (rect.bottom >= 0 && 
            rect.right >= 0 && 
            rect.top <= (window.innerHeight || document.documentElement.clientHeight) &&
            rect.left <= (window.innerWidth || document.documentElement.clientWidth)
          );
  }


  initWebtoonReader() {
    this.imagesLoaded = {};
    this.webtoonImages.next([]);
    this.atBottom = false;
    this.checkIfShouldTriggerContinuousReader();

    const [startingIndex, endingIndex] = this.calculatePrefetchIndecies();

    this.debugLog('[INIT] Prefetching pages ' + startingIndex + ' to ' + endingIndex + '. Current page: ', this.pageNum);
    for(let i = startingIndex; i <= endingIndex; i++) {
      this.loadWebtoonImage(i);
    }
  }

  /**
   * Callback for an image onLoad. At this point the image is already rendered in DOM (may not be visible)
   * This will be used to scroll to current page for intial load
   * @param event 
   */
  onImageLoad(event: any) {
    const imagePage = this.readerService.imageUrlToPageNum(event.target.src);
    this.debugLog('[Image Load] Image loaded: ', imagePage);

    if (event.target.width < this.webtoonImageWidth) {
      this.webtoonImageWidth = event.target.width;
    }

    this.renderer.setAttribute(event.target, 'width', this.webtoonImageWidth + '');
    this.renderer.setAttribute(event.target, 'height', event.target.height + '');

    this.attachIntersectionObserverElem(event.target);

    if (imagePage === this.pageNum) {
      Promise.all(Array.from(document.querySelectorAll('img'))
        .filter((img: any) => !img.complete)
        .map((img: any) => new Promise(resolve => { img.onload = img.onerror = resolve; })))
        .then(() => {
          this.debugLog('[Image Load] ! Loaded current page !', this.pageNum);
          this.currentPageElem = document.querySelector('img#page-' + this.pageNum);
          
          if (this.currentPageElem && !this.isElementVisible(this.currentPageElem)) { 
            this.scrollToCurrentPage();
          }
          
          this.allImagesLoaded = true;
      });
    }
  }

  handleIntersection(entries: IntersectionObserverEntry[]) {
    if (!this.allImagesLoaded || this.isScrolling) {
      this.debugLog('[Intersection] Images are not loaded (or performing scrolling action), skipping any scroll calculations');
      return;
    }

    entries.forEach(entry => {
      const imagePage = parseInt(entry.target.attributes.getNamedItem('page')?.value + '', 10);
      this.debugLog('[Intersection] Page ' + imagePage + ' is visible: ', entry.isIntersecting);
      if (entry.isIntersecting) {
        this.debugLog('[Intersection] ! Page ' + imagePage + ' just entered screen');
        this.setPageNum(imagePage);
      }
    });
  }

  /**
   * Set the page number, invoke prefetching and optionally scroll to the new page.
   * @param pageNum Page number to set to. Will trigger the pageNumberChange event emitter.
   * @param scrollToPage Optional (default false) parameter to trigger scrolling to the newly set page
   */
  setPageNum(pageNum: number, scrollToPage: boolean = false) {
    if (pageNum > this.totalPages) {
      pageNum = this.totalPages;
    } else if (pageNum < 0) {
      pageNum = 0;
    }
    this.pageNum = pageNum;
    this.pageNumberChange.emit(this.pageNum);

    this.prefetchWebtoonImages();

    if (scrollToPage) {
      const currentImage = document.querySelector('img#page-' + this.pageNum);
      if (currentImage !== null && !this.isElementVisible(currentImage)) {
        this.debugLog('[GoToPage] Scrolling to page', this.pageNum);
        this.scrollToCurrentPage();
      }
    }
  }

  isScrollingForwards() {
    return this.scrollingDirection === PAGING_DIRECTION.FORWARD;
  }

  /**
   * Performs the scroll for the current page element. Updates any state variables needed.
   */
  scrollToCurrentPage() {
    this.currentPageElem = document.querySelector('img#page-' + this.pageNum);
    if (!this.currentPageElem) { return; }
    
    // Update prevScrollPosition, so the next scroll event properly calculates direction
    this.prevScrollPosition = this.currentPageElem.getBoundingClientRect().top;
    this.isScrolling = true;

    setTimeout(() => {
      if (this.currentPageElem) {
        this.debugLog('[Scroll] Scrolling to page ', this.pageNum);
        this.currentPageElem.scrollIntoView({behavior: 'smooth'});
      }
    }, 600);
  }

  loadWebtoonImage(page: number) {
    let data = this.webtoonImages.value;

    if (this.imagesLoaded.hasOwnProperty(page)) {
      this.debugLog('\t[PREFETCH] Skipping prefetch of ', page);
      return;
    }
    this.debugLog('\t[PREFETCH] Prefetching ', page);

    data = data.concat({src: this.urlProvider(page), page});

    data.sort((a: WebtoonImage, b: WebtoonImage) => {
      if (a.page < b.page) { return -1; }
      else if (a.page > b.page) { return 1; }
      else return 0;
    });

    this.allImagesLoaded = false;
    this.webtoonImages.next(data);

    if (!this.imagesLoaded.hasOwnProperty(page)) {
      this.imagesLoaded[page] = page;
    }
  }

  attachIntersectionObserverElem(elem: HTMLImageElement) {
    if (elem !== null) {
      this.intersectionObserver.observe(elem);
      this.debugLog('Attached Intersection Observer to page', this.readerService.imageUrlToPageNum(elem.src));
    } else {
      console.error('Could not attach observer on elem'); // This never happens
    }
  }

  calculatePrefetchIndecies() {
    let startingIndex = 0;
    let endingIndex = 0;
    if (this.isScrollingForwards()) {
      startingIndex = Math.min(Math.max(this.pageNum - this.bufferPages, 0), this.totalPages);
      endingIndex = Math.min(Math.max(this.pageNum + this.bufferPages, 0), this.totalPages);

      if (startingIndex === this.totalPages) {
        return [0, 0];
      }
    } else {
      startingIndex = Math.min(Math.max(this.pageNum - this.bufferPages, 0), this.totalPages);
      endingIndex = Math.min(Math.max(this.pageNum + this.bufferPages, 0), this.totalPages);
    }


    if (startingIndex > endingIndex) {
      const temp = startingIndex;
      startingIndex = endingIndex;
      endingIndex = temp;
    }

    return [startingIndex, endingIndex];
  }

  range(size: number, startAt: number = 0): ReadonlyArray<number> {
    return [...Array(size).keys()].map(i => i + startAt);
  }

  prefetchWebtoonImages() {
    const [startingIndex, endingIndex] = this.calculatePrefetchIndecies();
    if (startingIndex === 0 && endingIndex === 0) { return; }

    this.debugLog('\t[PREFETCH] prefetching pages: ' + startingIndex + ' to ' + endingIndex);
    for(let i = startingIndex; i <= endingIndex; i++) {
      this.loadWebtoonImage(i);
    }

    Promise.all(Array.from(document.querySelectorAll('img'))
      .filter((img: any) => !img.complete)
      .map((img: any) => new Promise(resolve => { img.onload = img.onerror = resolve; })))
      .then(() => {
        this.allImagesLoaded = true;
    });
  }

  debugLog(message: string, extraData?: any) {
    if (!(this.debugMode & DEBUG_MODES.Logs)) return;

    if (extraData !== undefined) {
      console.log(message, extraData);  
    } else {
      console.log(message);
    }
  }

  showDebugBar() {
    return this.debugMode & DEBUG_MODES.ActionBar;
  }

  showDebugOutline() {
    return this.debugMode & DEBUG_MODES.Outline;
  }
}<|MERGE_RESOLUTION|>--- conflicted
+++ resolved
@@ -205,11 +205,7 @@
     return document.documentElement.offsetHeight + document.documentElement.scrollTop;
   }
   getScrollTop() {
-<<<<<<< HEAD
-    return document.documentElement.scrollTop
-=======
     return document.documentElement.scrollTop;
->>>>>>> 4f18519f
   }
 
   checkIfShouldTriggerContinuousReader() {
