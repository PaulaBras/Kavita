--- conflicted
+++ resolved
@@ -257,8 +257,6 @@
                 Assert.Equal("Junya Inoue", comicInfo.Writer);
             }
 
-<<<<<<< HEAD
-=======
             [Fact]
             public void ShouldHaveComicInfo_TopLevelFileOnly()
             {
@@ -270,7 +268,6 @@
                 Assert.Equal("BTOOOM!", comicInfo.Series);
             }
 
->>>>>>> d7450497
         #endregion
 
         #region CanParseComicInfo
