--- conflicted
+++ resolved
@@ -1,10 +1,4 @@
-<<<<<<< HEAD
-﻿using System;
-using System.IO;
-using API.Data;
-=======
 ﻿using System.IO;
->>>>>>> 4f18519f
 using API.Entities.Enums;
 using API.Interfaces.Services;
 using API.Parser;
@@ -61,13 +55,8 @@
                 Title = "A Town Where You Live",
                 Volumes = "1"
             };
-<<<<<<< HEAD
-            var parsedSeries = _parseScannedFiles.ScanLibrariesForSeries(LibraryType.Manga, new string[] {libraryPath},
-                out var totalFiles, out var scanElapsedTime);
-=======
             _parseScannedFiles.ScanLibrariesForSeries(LibraryType.Manga, new [] {libraryPath},
                 out _, out _);
->>>>>>> 4f18519f
             _parseScannedFiles.MergeName(p1);
         }
     }
