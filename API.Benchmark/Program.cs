--- conflicted
+++ resolved
@@ -12,15 +12,10 @@
     {
         private static void Main(string[] args)
         {
-<<<<<<< HEAD
-            BenchmarkRunner.Run<ParseScannedFilesBenchmarks>();
-            //BenchmarkRunner.Run<TestBenchmark>();
-=======
             //BenchmarkRunner.Run<ParseScannedFilesBenchmarks>();
             //BenchmarkRunner.Run<TestBenchmark>();
             BenchmarkRunner.Run<ParserBenchmarks>();
 
->>>>>>> 4f18519f
         }
     }
 }