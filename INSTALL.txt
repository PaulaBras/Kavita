--- conflicted
+++ resolved
@@ -1,10 +1,5 @@
 ﻿How to Install
 1. Unzip the archive to a directory that is writable. If on windows, do not place in Program Files.
 2. (Linux only) Chmod and Chown so Kavita can write to the directory you placed in.
-<<<<<<< HEAD
-3. Open appsettings.json and modify TokenKey to a random string ideally generated from https://passwordsgenerator.net/
-4. Run Kavita executable
-=======
 3. Run Kavita executable.
-4. Open localhost:5000 and setup your account and libraries in the UI.
->>>>>>> 8211f1ce
+4. Open localhost:5000 and setup your account and libraries in the UI.